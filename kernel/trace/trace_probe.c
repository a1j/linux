// SPDX-License-Identifier: GPL-2.0
/*
 * Common code for probe-based Dynamic events.
 *
 * This code was copied from kernel/trace/trace_kprobe.c written by
 * Masami Hiramatsu <masami.hiramatsu.pt@hitachi.com>
 *
 * Updates to make this generic:
 * Copyright (C) IBM Corporation, 2010-2011
 * Author:     Srikar Dronamraju
 */
#define pr_fmt(fmt)	"trace_probe: " fmt

#include "trace_probe.h"

#undef C
#define C(a, b)		b

static const char *trace_probe_err_text[] = { ERRORS };

static const char *reserved_field_names[] = {
	"common_type",
	"common_flags",
	"common_preempt_count",
	"common_pid",
	"common_tgid",
	FIELD_STRING_IP,
	FIELD_STRING_RETIP,
	FIELD_STRING_FUNC,
};

/* Printing  in basic type function template */
#define DEFINE_BASIC_PRINT_TYPE_FUNC(tname, type, fmt)			\
int PRINT_TYPE_FUNC_NAME(tname)(struct trace_seq *s, void *data, void *ent)\
{									\
	trace_seq_printf(s, fmt, *(type *)data);			\
	return !trace_seq_has_overflowed(s);				\
}									\
const char PRINT_TYPE_FMT_NAME(tname)[] = fmt;

DEFINE_BASIC_PRINT_TYPE_FUNC(u8,  u8,  "%u")
DEFINE_BASIC_PRINT_TYPE_FUNC(u16, u16, "%u")
DEFINE_BASIC_PRINT_TYPE_FUNC(u32, u32, "%u")
DEFINE_BASIC_PRINT_TYPE_FUNC(u64, u64, "%Lu")
DEFINE_BASIC_PRINT_TYPE_FUNC(s8,  s8,  "%d")
DEFINE_BASIC_PRINT_TYPE_FUNC(s16, s16, "%d")
DEFINE_BASIC_PRINT_TYPE_FUNC(s32, s32, "%d")
DEFINE_BASIC_PRINT_TYPE_FUNC(s64, s64, "%Ld")
DEFINE_BASIC_PRINT_TYPE_FUNC(x8,  u8,  "0x%x")
DEFINE_BASIC_PRINT_TYPE_FUNC(x16, u16, "0x%x")
DEFINE_BASIC_PRINT_TYPE_FUNC(x32, u32, "0x%x")
DEFINE_BASIC_PRINT_TYPE_FUNC(x64, u64, "0x%Lx")

int PRINT_TYPE_FUNC_NAME(symbol)(struct trace_seq *s, void *data, void *ent)
{
	trace_seq_printf(s, "%pS", (void *)*(unsigned long *)data);
	return !trace_seq_has_overflowed(s);
}
const char PRINT_TYPE_FMT_NAME(symbol)[] = "%pS";

/* Print type function for string type */
int PRINT_TYPE_FUNC_NAME(string)(struct trace_seq *s, void *data, void *ent)
{
	int len = *(u32 *)data >> 16;

	if (!len)
		trace_seq_puts(s, "(fault)");
	else
		trace_seq_printf(s, "\"%s\"",
				 (const char *)get_loc_data(data, ent));
	return !trace_seq_has_overflowed(s);
}

const char PRINT_TYPE_FMT_NAME(string)[] = "\\\"%s\\\"";

/* Fetch type information table */
static const struct fetch_type probe_fetch_types[] = {
	/* Special types */
	__ASSIGN_FETCH_TYPE("string", string, string, sizeof(u32), 1,
			    "__data_loc char[]"),
	__ASSIGN_FETCH_TYPE("ustring", string, string, sizeof(u32), 1,
			    "__data_loc char[]"),
	/* Basic types */
	ASSIGN_FETCH_TYPE(u8,  u8,  0),
	ASSIGN_FETCH_TYPE(u16, u16, 0),
	ASSIGN_FETCH_TYPE(u32, u32, 0),
	ASSIGN_FETCH_TYPE(u64, u64, 0),
	ASSIGN_FETCH_TYPE(s8,  u8,  1),
	ASSIGN_FETCH_TYPE(s16, u16, 1),
	ASSIGN_FETCH_TYPE(s32, u32, 1),
	ASSIGN_FETCH_TYPE(s64, u64, 1),
	ASSIGN_FETCH_TYPE_ALIAS(x8,  u8,  u8,  0),
	ASSIGN_FETCH_TYPE_ALIAS(x16, u16, u16, 0),
	ASSIGN_FETCH_TYPE_ALIAS(x32, u32, u32, 0),
	ASSIGN_FETCH_TYPE_ALIAS(x64, u64, u64, 0),
	ASSIGN_FETCH_TYPE_ALIAS(symbol, ADDR_FETCH_TYPE, ADDR_FETCH_TYPE, 0),

	ASSIGN_FETCH_TYPE_END
};

static const struct fetch_type *find_fetch_type(const char *type)
{
	int i;

	if (!type)
		type = DEFAULT_FETCH_TYPE_STR;

	/* Special case: bitfield */
	if (*type == 'b') {
		unsigned long bs;

		type = strchr(type, '/');
		if (!type)
			goto fail;

		type++;
		if (kstrtoul(type, 0, &bs))
			goto fail;

		switch (bs) {
		case 8:
			return find_fetch_type("u8");
		case 16:
			return find_fetch_type("u16");
		case 32:
			return find_fetch_type("u32");
		case 64:
			return find_fetch_type("u64");
		default:
			goto fail;
		}
	}

	for (i = 0; probe_fetch_types[i].name; i++) {
		if (strcmp(type, probe_fetch_types[i].name) == 0)
			return &probe_fetch_types[i];
	}

fail:
	return NULL;
}

static struct trace_probe_log trace_probe_log;

void trace_probe_log_init(const char *subsystem, int argc, const char **argv)
{
	trace_probe_log.subsystem = subsystem;
	trace_probe_log.argc = argc;
	trace_probe_log.argv = argv;
	trace_probe_log.index = 0;
}

void trace_probe_log_clear(void)
{
	memset(&trace_probe_log, 0, sizeof(trace_probe_log));
}

void trace_probe_log_set_index(int index)
{
	trace_probe_log.index = index;
}

void __trace_probe_log_err(int offset, int err_type)
{
	char *command, *p;
	int i, len = 0, pos = 0;

	if (!trace_probe_log.argv)
		return;

	/* Recalcurate the length and allocate buffer */
	for (i = 0; i < trace_probe_log.argc; i++) {
		if (i == trace_probe_log.index)
			pos = len;
		len += strlen(trace_probe_log.argv[i]) + 1;
	}
	command = kzalloc(len, GFP_KERNEL);
	if (!command)
		return;

	/* And make a command string from argv array */
	p = command;
	for (i = 0; i < trace_probe_log.argc; i++) {
		len = strlen(trace_probe_log.argv[i]);
		strcpy(p, trace_probe_log.argv[i]);
		p[len] = ' ';
		p += len + 1;
	}
	*(p - 1) = '\0';

	tracing_log_err(NULL, trace_probe_log.subsystem, command,
			trace_probe_err_text, err_type, pos + offset);

	kfree(command);
}

/* Split symbol and offset. */
int traceprobe_split_symbol_offset(char *symbol, long *offset)
{
	char *tmp;
	int ret;

	if (!offset)
		return -EINVAL;

	tmp = strpbrk(symbol, "+-");
	if (tmp) {
		ret = kstrtol(tmp, 0, offset);
		if (ret)
			return ret;
		*tmp = '\0';
	} else
		*offset = 0;

	return 0;
}

/* @buf must has MAX_EVENT_NAME_LEN size */
int traceprobe_parse_event_name(const char **pevent, const char **pgroup,
				char *buf, int offset)
{
	const char *slash, *event = *pevent;
	int len;

	slash = strchr(event, '/');
	if (slash) {
		if (slash == event) {
			trace_probe_log_err(offset, NO_GROUP_NAME);
			return -EINVAL;
		}
		if (slash - event + 1 > MAX_EVENT_NAME_LEN) {
			trace_probe_log_err(offset, GROUP_TOO_LONG);
			return -EINVAL;
		}
		strlcpy(buf, event, slash - event + 1);
		if (!is_good_name(buf)) {
			trace_probe_log_err(offset, BAD_GROUP_NAME);
			return -EINVAL;
		}
		*pgroup = buf;
		*pevent = slash + 1;
		offset += slash - event + 1;
		event = *pevent;
	}
	len = strlen(event);
	if (len == 0) {
		trace_probe_log_err(offset, NO_EVENT_NAME);
		return -EINVAL;
	} else if (len > MAX_EVENT_NAME_LEN) {
		trace_probe_log_err(offset, EVENT_TOO_LONG);
		return -EINVAL;
	}
	if (!is_good_name(event)) {
		trace_probe_log_err(offset, BAD_EVENT_NAME);
		return -EINVAL;
	}
	return 0;
}

#define PARAM_MAX_STACK (THREAD_SIZE / sizeof(unsigned long))

static int parse_probe_vars(char *arg, const struct fetch_type *t,
			struct fetch_insn *code, unsigned int flags, int offs)
{
	unsigned long param;
	int ret = 0;
	int len;

	if (strcmp(arg, "retval") == 0) {
		if (flags & TPARG_FL_RETURN) {
			code->op = FETCH_OP_RETVAL;
		} else {
			trace_probe_log_err(offs, RETVAL_ON_PROBE);
			ret = -EINVAL;
		}
	} else if ((len = str_has_prefix(arg, "stack"))) {
		if (arg[len] == '\0') {
			code->op = FETCH_OP_STACKP;
		} else if (isdigit(arg[len])) {
			ret = kstrtoul(arg + len, 10, &param);
			if (ret) {
				goto inval_var;
			} else if ((flags & TPARG_FL_KERNEL) &&
				    param > PARAM_MAX_STACK) {
				trace_probe_log_err(offs, BAD_STACK_NUM);
				ret = -EINVAL;
			} else {
				code->op = FETCH_OP_STACK;
				code->param = (unsigned int)param;
			}
		} else
			goto inval_var;
	} else if (strcmp(arg, "comm") == 0) {
		code->op = FETCH_OP_COMM;
#ifdef CONFIG_HAVE_FUNCTION_ARG_ACCESS_API
	} else if (((flags & TPARG_FL_MASK) ==
		    (TPARG_FL_KERNEL | TPARG_FL_FENTRY)) &&
		   (len = str_has_prefix(arg, "arg"))) {
		ret = kstrtoul(arg + len, 10, &param);
		if (ret) {
			goto inval_var;
		} else if (!param || param > PARAM_MAX_STACK) {
			trace_probe_log_err(offs, BAD_ARG_NUM);
			return -EINVAL;
		}
		code->op = FETCH_OP_ARG;
		code->param = (unsigned int)param - 1;
#endif
	} else
		goto inval_var;

	return ret;

inval_var:
	trace_probe_log_err(offs, BAD_VAR);
	return -EINVAL;
}

/* Recursive argument parser */
static int
parse_probe_arg(char *arg, const struct fetch_type *type,
		struct fetch_insn **pcode, struct fetch_insn *end,
		unsigned int flags, int offs)
{
	struct fetch_insn *code = *pcode;
	unsigned long param;
	int deref = FETCH_OP_DEREF;
	long offset = 0;
	char *tmp;
	int ret = 0;

	switch (arg[0]) {
	case '$':
		ret = parse_probe_vars(arg + 1, type, code, flags, offs);
		break;

	case '%':	/* named register */
		ret = regs_query_register_offset(arg + 1);
		if (ret >= 0) {
			code->op = FETCH_OP_REG;
			code->param = (unsigned int)ret;
			ret = 0;
		} else
			trace_probe_log_err(offs, BAD_REG_NAME);
		break;

	case '@':	/* memory, file-offset or symbol */
		if (isdigit(arg[1])) {
			ret = kstrtoul(arg + 1, 0, &param);
			if (ret) {
				trace_probe_log_err(offs, BAD_MEM_ADDR);
				break;
			}
			/* load address */
			code->op = FETCH_OP_IMM;
			code->immediate = param;
		} else if (arg[1] == '+') {
			/* kprobes don't support file offsets */
			if (flags & TPARG_FL_KERNEL) {
				trace_probe_log_err(offs, FILE_ON_KPROBE);
				return -EINVAL;
			}
			ret = kstrtol(arg + 2, 0, &offset);
			if (ret) {
				trace_probe_log_err(offs, BAD_FILE_OFFS);
				break;
			}

			code->op = FETCH_OP_FOFFS;
			code->immediate = (unsigned long)offset;  // imm64?
		} else {
			/* uprobes don't support symbols */
			if (!(flags & TPARG_FL_KERNEL)) {
				trace_probe_log_err(offs, SYM_ON_UPROBE);
				return -EINVAL;
			}
			/* Preserve symbol for updating */
			code->op = FETCH_NOP_SYMBOL;
			code->data = kstrdup(arg + 1, GFP_KERNEL);
			if (!code->data)
				return -ENOMEM;
			if (++code == end) {
				trace_probe_log_err(offs, TOO_MANY_OPS);
				return -EINVAL;
			}
			code->op = FETCH_OP_IMM;
			code->immediate = 0;
		}
		/* These are fetching from memory */
		if (++code == end) {
			trace_probe_log_err(offs, TOO_MANY_OPS);
			return -EINVAL;
		}
		*pcode = code;
		code->op = FETCH_OP_DEREF;
		code->offset = offset;
		break;

	case '+':	/* deref memory */
	case '-':
		if (arg[1] == 'u') {
			deref = FETCH_OP_UDEREF;
			arg[1] = arg[0];
			arg++;
		}
		if (arg[0] == '+')
			arg++;	/* Skip '+', because kstrtol() rejects it. */
		tmp = strchr(arg, '(');
		if (!tmp) {
			trace_probe_log_err(offs, DEREF_NEED_BRACE);
			return -EINVAL;
		}
		*tmp = '\0';
		ret = kstrtol(arg, 0, &offset);
		if (ret) {
			trace_probe_log_err(offs, BAD_DEREF_OFFS);
			break;
		}
		offs += (tmp + 1 - arg) + (arg[0] != '-' ? 1 : 0);
		arg = tmp + 1;
		tmp = strrchr(arg, ')');
		if (!tmp) {
			trace_probe_log_err(offs + strlen(arg),
					    DEREF_OPEN_BRACE);
			return -EINVAL;
		} else {
			const struct fetch_type *t2 = find_fetch_type(NULL);

			*tmp = '\0';
			ret = parse_probe_arg(arg, t2, &code, end, flags, offs);
			if (ret)
				break;
			if (code->op == FETCH_OP_COMM) {
				trace_probe_log_err(offs, COMM_CANT_DEREF);
				return -EINVAL;
			}
			if (++code == end) {
				trace_probe_log_err(offs, TOO_MANY_OPS);
				return -EINVAL;
			}
			*pcode = code;

			code->op = deref;
			code->offset = offset;
		}
		break;
	}
	if (!ret && code->op == FETCH_OP_NOP) {
		/* Parsed, but do not find fetch method */
		trace_probe_log_err(offs, BAD_FETCH_ARG);
		ret = -EINVAL;
	}
	return ret;
}

#define BYTES_TO_BITS(nb)	((BITS_PER_LONG * (nb)) / sizeof(long))

/* Bitfield type needs to be parsed into a fetch function */
static int __parse_bitfield_probe_arg(const char *bf,
				      const struct fetch_type *t,
				      struct fetch_insn **pcode)
{
	struct fetch_insn *code = *pcode;
	unsigned long bw, bo;
	char *tail;

	if (*bf != 'b')
		return 0;

	bw = simple_strtoul(bf + 1, &tail, 0);	/* Use simple one */

	if (bw == 0 || *tail != '@')
		return -EINVAL;

	bf = tail + 1;
	bo = simple_strtoul(bf, &tail, 0);

	if (tail == bf || *tail != '/')
		return -EINVAL;
	code++;
	if (code->op != FETCH_OP_NOP)
		return -EINVAL;
	*pcode = code;

	code->op = FETCH_OP_MOD_BF;
	code->lshift = BYTES_TO_BITS(t->size) - (bw + bo);
	code->rshift = BYTES_TO_BITS(t->size) - bw;
	code->basesize = t->size;

	return (BYTES_TO_BITS(t->size) < (bw + bo)) ? -EINVAL : 0;
}

/* String length checking wrapper */
static int traceprobe_parse_probe_arg_body(char *arg, ssize_t *size,
		struct probe_arg *parg, unsigned int flags, int offset)
{
	struct fetch_insn *code, *scode, *tmp = NULL;
	char *t, *t2, *t3;
	int ret, len;

	len = strlen(arg);
	if (len > MAX_ARGSTR_LEN) {
		trace_probe_log_err(offset, ARG_TOO_LONG);
		return -EINVAL;
	} else if (len == 0) {
		trace_probe_log_err(offset, NO_ARG_BODY);
		return -EINVAL;
	}

	parg->comm = kstrdup(arg, GFP_KERNEL);
	if (!parg->comm)
		return -ENOMEM;

	t = strchr(arg, ':');
	if (t) {
		*t = '\0';
		t2 = strchr(++t, '[');
		if (t2) {
			*t2++ = '\0';
			t3 = strchr(t2, ']');
			if (!t3) {
				offset += t2 + strlen(t2) - arg;
				trace_probe_log_err(offset,
						    ARRAY_NO_CLOSE);
				return -EINVAL;
			} else if (t3[1] != '\0') {
				trace_probe_log_err(offset + t3 + 1 - arg,
						    BAD_ARRAY_SUFFIX);
				return -EINVAL;
			}
			*t3 = '\0';
			if (kstrtouint(t2, 0, &parg->count) || !parg->count) {
				trace_probe_log_err(offset + t2 - arg,
						    BAD_ARRAY_NUM);
				return -EINVAL;
			}
			if (parg->count > MAX_ARRAY_LEN) {
				trace_probe_log_err(offset + t2 - arg,
						    ARRAY_TOO_BIG);
				return -EINVAL;
			}
		}
	}

	/* Since $comm can not be dereferred, we can find $comm by strcmp */
	if (strcmp(arg, "$comm") == 0) {
		/* The type of $comm must be "string", and not an array. */
		if (parg->count || (t && strcmp(t, "string")))
			return -EINVAL;
		parg->type = find_fetch_type("string");
	} else
		parg->type = find_fetch_type(t);
	if (!parg->type) {
		trace_probe_log_err(offset + (t ? (t - arg) : 0), BAD_TYPE);
		return -EINVAL;
	}
	parg->offset = *size;
	*size += parg->type->size * (parg->count ?: 1);

	if (parg->count) {
		len = strlen(parg->type->fmttype) + 6;
		parg->fmt = kmalloc(len, GFP_KERNEL);
		if (!parg->fmt)
			return -ENOMEM;
		snprintf(parg->fmt, len, "%s[%d]", parg->type->fmttype,
			 parg->count);
	}

	code = tmp = kcalloc(FETCH_INSN_MAX, sizeof(*code), GFP_KERNEL);
	if (!code)
		return -ENOMEM;
	code[FETCH_INSN_MAX - 1].op = FETCH_OP_END;

	ret = parse_probe_arg(arg, parg->type, &code, &code[FETCH_INSN_MAX - 1],
			      flags, offset);
	if (ret)
		goto fail;

	/* Store operation */
	if (!strcmp(parg->type->name, "string") ||
	    !strcmp(parg->type->name, "ustring")) {
		if (code->op != FETCH_OP_DEREF && code->op != FETCH_OP_UDEREF &&
		    code->op != FETCH_OP_IMM && code->op != FETCH_OP_COMM) {
			trace_probe_log_err(offset + (t ? (t - arg) : 0),
					    BAD_STRING);
			ret = -EINVAL;
			goto fail;
		}
		if ((code->op == FETCH_OP_IMM || code->op == FETCH_OP_COMM) ||
		     parg->count) {
			/*
			 * IMM and COMM is pointing actual address, those must
			 * be kept, and if parg->count != 0, this is an array
			 * of string pointers instead of string address itself.
			 */
			code++;
			if (code->op != FETCH_OP_NOP) {
				trace_probe_log_err(offset, TOO_MANY_OPS);
				ret = -EINVAL;
				goto fail;
			}
		}
		/* If op == DEREF, replace it with STRING */
		if (!strcmp(parg->type->name, "ustring") ||
		    code->op == FETCH_OP_UDEREF)
			code->op = FETCH_OP_ST_USTRING;
		else
			code->op = FETCH_OP_ST_STRING;
		code->size = parg->type->size;
		parg->dynamic = true;
	} else if (code->op == FETCH_OP_DEREF) {
		code->op = FETCH_OP_ST_MEM;
		code->size = parg->type->size;
	} else if (code->op == FETCH_OP_UDEREF) {
		code->op = FETCH_OP_ST_UMEM;
		code->size = parg->type->size;
	} else {
		code++;
		if (code->op != FETCH_OP_NOP) {
			trace_probe_log_err(offset, TOO_MANY_OPS);
			ret = -EINVAL;
			goto fail;
		}
		code->op = FETCH_OP_ST_RAW;
		code->size = parg->type->size;
	}
	scode = code;
	/* Modify operation */
	if (t != NULL) {
		ret = __parse_bitfield_probe_arg(t, parg->type, &code);
		if (ret) {
			trace_probe_log_err(offset + t - arg, BAD_BITFIELD);
			goto fail;
		}
	}
	/* Loop(Array) operation */
	if (parg->count) {
		if (scode->op != FETCH_OP_ST_MEM &&
		    scode->op != FETCH_OP_ST_STRING &&
		    scode->op != FETCH_OP_ST_USTRING) {
			trace_probe_log_err(offset + (t ? (t - arg) : 0),
					    BAD_STRING);
			ret = -EINVAL;
			goto fail;
		}
		code++;
		if (code->op != FETCH_OP_NOP) {
			trace_probe_log_err(offset, TOO_MANY_OPS);
			ret = -EINVAL;
			goto fail;
		}
		code->op = FETCH_OP_LP_ARRAY;
		code->param = parg->count;
	}
	code++;
	code->op = FETCH_OP_END;

	/* Shrink down the code buffer */
	parg->code = kcalloc(code - tmp + 1, sizeof(*code), GFP_KERNEL);
	if (!parg->code)
		ret = -ENOMEM;
	else
		memcpy(parg->code, tmp, sizeof(*code) * (code - tmp + 1));

fail:
	if (ret) {
		for (code = tmp; code < tmp + FETCH_INSN_MAX; code++)
			if (code->op == FETCH_NOP_SYMBOL)
				kfree(code->data);
	}
	kfree(tmp);

	return ret;
}

/* Return 1 if name is reserved or already used by another argument */
static int traceprobe_conflict_field_name(const char *name,
					  struct probe_arg *args, int narg)
{
	int i;

	for (i = 0; i < ARRAY_SIZE(reserved_field_names); i++)
		if (strcmp(reserved_field_names[i], name) == 0)
			return 1;

	for (i = 0; i < narg; i++)
		if (strcmp(args[i].name, name) == 0)
			return 1;

	return 0;
}

int traceprobe_parse_probe_arg(struct trace_probe *tp, int i, char *arg,
				unsigned int flags)
{
	struct probe_arg *parg = &tp->args[i];
	char *body;

	/* Increment count for freeing args in error case */
	tp->nr_args++;

	body = strchr(arg, '=');
	if (body) {
		if (body - arg > MAX_ARG_NAME_LEN) {
			trace_probe_log_err(0, ARG_NAME_TOO_LONG);
			return -EINVAL;
		} else if (body == arg) {
			trace_probe_log_err(0, NO_ARG_NAME);
			return -EINVAL;
		}
		parg->name = kmemdup_nul(arg, body - arg, GFP_KERNEL);
		body++;
	} else {
		/* If argument name is omitted, set "argN" */
		parg->name = kasprintf(GFP_KERNEL, "arg%d", i + 1);
		body = arg;
	}
	if (!parg->name)
		return -ENOMEM;

	if (!is_good_name(parg->name)) {
		trace_probe_log_err(0, BAD_ARG_NAME);
		return -EINVAL;
	}
	if (traceprobe_conflict_field_name(parg->name, tp->args, i)) {
		trace_probe_log_err(0, USED_ARG_NAME);
		return -EINVAL;
	}
	/* Parse fetch argument */
	return traceprobe_parse_probe_arg_body(body, &tp->size, parg, flags,
					       body - arg);
}

void traceprobe_free_probe_arg(struct probe_arg *arg)
{
	struct fetch_insn *code = arg->code;

	while (code && code->op != FETCH_OP_END) {
		if (code->op == FETCH_NOP_SYMBOL)
			kfree(code->data);
		code++;
	}
	kfree(arg->code);
	kfree(arg->name);
	kfree(arg->comm);
	kfree(arg->fmt);
}

int traceprobe_update_arg(struct probe_arg *arg)
{
	struct fetch_insn *code = arg->code;
	long offset;
	char *tmp;
	char c;
	int ret = 0;

	while (code && code->op != FETCH_OP_END) {
		if (code->op == FETCH_NOP_SYMBOL) {
			if (code[1].op != FETCH_OP_IMM)
				return -EINVAL;

			tmp = strpbrk(code->data, "+-");
			if (tmp)
				c = *tmp;
			ret = traceprobe_split_symbol_offset(code->data,
							     &offset);
			if (ret)
				return ret;

			code[1].immediate =
				(unsigned long)kallsyms_lookup_name(code->data);
			if (tmp)
				*tmp = c;
			if (!code[1].immediate)
				return -ENOENT;
			code[1].immediate += offset;
		}
		code++;
	}
	return 0;
}

/* When len=0, we just calculate the needed length */
#define LEN_OR_ZERO (len ? len - pos : 0)
static int __set_print_fmt(struct trace_probe *tp, char *buf, int len,
			   bool is_return)
{
	struct probe_arg *parg;
	int i, j;
	int pos = 0;
	const char *fmt, *arg;

	if (!is_return) {
		fmt = "(%lx)";
		arg = "REC->" FIELD_STRING_IP;
	} else {
		fmt = "(%lx <- %lx)";
		arg = "REC->" FIELD_STRING_FUNC ", REC->" FIELD_STRING_RETIP;
	}

	pos += snprintf(buf + pos, LEN_OR_ZERO, "\"%s", fmt);

	for (i = 0; i < tp->nr_args; i++) {
		parg = tp->args + i;
		pos += snprintf(buf + pos, LEN_OR_ZERO, " %s=", parg->name);
		if (parg->count) {
			pos += snprintf(buf + pos, LEN_OR_ZERO, "{%s",
					parg->type->fmt);
			for (j = 1; j < parg->count; j++)
				pos += snprintf(buf + pos, LEN_OR_ZERO, ",%s",
						parg->type->fmt);
			pos += snprintf(buf + pos, LEN_OR_ZERO, "}");
		} else
			pos += snprintf(buf + pos, LEN_OR_ZERO, "%s",
					parg->type->fmt);
	}

	pos += snprintf(buf + pos, LEN_OR_ZERO, "\", %s", arg);

	for (i = 0; i < tp->nr_args; i++) {
		parg = tp->args + i;
		if (parg->count) {
			if (strcmp(parg->type->name, "string") == 0)
				fmt = ", __get_str(%s[%d])";
			else
				fmt = ", REC->%s[%d]";
			for (j = 0; j < parg->count; j++)
				pos += snprintf(buf + pos, LEN_OR_ZERO,
						fmt, parg->name, j);
		} else {
			if (strcmp(parg->type->name, "string") == 0)
				fmt = ", __get_str(%s)";
			else
				fmt = ", REC->%s";
			pos += snprintf(buf + pos, LEN_OR_ZERO,
					fmt, parg->name);
		}
	}

	/* return the length of print_fmt */
	return pos;
}
#undef LEN_OR_ZERO

int traceprobe_set_print_fmt(struct trace_probe *tp, bool is_return)
{
	struct trace_event_call *call = trace_probe_event_call(tp);
	int len;
	char *print_fmt;

	/* First: called with 0 length to calculate the needed length */
	len = __set_print_fmt(tp, NULL, 0, is_return);
	print_fmt = kmalloc(len + 1, GFP_KERNEL);
	if (!print_fmt)
		return -ENOMEM;

	/* Second: actually write the @print_fmt */
	__set_print_fmt(tp, print_fmt, len + 1, is_return);
	call->print_fmt = print_fmt;

	return 0;
}

int traceprobe_define_arg_fields(struct trace_event_call *event_call,
				 size_t offset, struct trace_probe *tp)
{
	int ret, i;

	/* Set argument names as fields */
	for (i = 0; i < tp->nr_args; i++) {
		struct probe_arg *parg = &tp->args[i];
		const char *fmt = parg->type->fmttype;
		int size = parg->type->size;

		if (parg->fmt)
			fmt = parg->fmt;
		if (parg->count)
			size *= parg->count;
		ret = trace_define_field(event_call, fmt, parg->name,
					 offset + parg->offset, size,
					 parg->type->is_signed,
					 FILTER_OTHER);
		if (ret)
			return ret;
	}
	return 0;
}


void trace_probe_cleanup(struct trace_probe *tp)
{
	struct trace_event_call *call = trace_probe_event_call(tp);
	int i;

	for (i = 0; i < tp->nr_args; i++)
		traceprobe_free_probe_arg(&tp->args[i]);

<<<<<<< HEAD
	kfree(call->class->system);
=======
	if (call->class)
		kfree(call->class->system);
>>>>>>> bb831786
	kfree(call->name);
	kfree(call->print_fmt);
}

int trace_probe_init(struct trace_probe *tp, const char *event,
		     const char *group)
{
	struct trace_event_call *call = trace_probe_event_call(tp);

	if (!event || !group)
		return -EINVAL;

	call->class = &tp->class;
	call->name = kstrdup(event, GFP_KERNEL);
	if (!call->name)
		return -ENOMEM;

	tp->class.system = kstrdup(group, GFP_KERNEL);
	if (!tp->class.system) {
		kfree(call->name);
		call->name = NULL;
		return -ENOMEM;
	}
	INIT_LIST_HEAD(&tp->files);
	INIT_LIST_HEAD(&tp->class.fields);

	return 0;
}

int trace_probe_register_event_call(struct trace_probe *tp)
{
	struct trace_event_call *call = trace_probe_event_call(tp);
	int ret;

	ret = register_trace_event(&call->event);
	if (!ret)
		return -ENODEV;

	ret = trace_add_event_call(call);
	if (ret)
		unregister_trace_event(&call->event);

	return ret;
}

int trace_probe_add_file(struct trace_probe *tp, struct trace_event_file *file)
{
	struct event_file_link *link;

	link = kmalloc(sizeof(*link), GFP_KERNEL);
	if (!link)
		return -ENOMEM;

	link->file = file;
	INIT_LIST_HEAD(&link->list);
	list_add_tail_rcu(&link->list, &tp->files);
	trace_probe_set_flag(tp, TP_FLAG_TRACE);
	return 0;
}

struct event_file_link *trace_probe_get_file_link(struct trace_probe *tp,
						  struct trace_event_file *file)
{
	struct event_file_link *link;

	trace_probe_for_each_link(link, tp) {
		if (link->file == file)
			return link;
	}

	return NULL;
}

int trace_probe_remove_file(struct trace_probe *tp,
			    struct trace_event_file *file)
{
	struct event_file_link *link;

	link = trace_probe_get_file_link(tp, file);
	if (!link)
		return -ENOENT;

	list_del_rcu(&link->list);
	synchronize_rcu();
	kfree(link);

	if (list_empty(&tp->files))
		trace_probe_clear_flag(tp, TP_FLAG_TRACE);

	return 0;
}<|MERGE_RESOLUTION|>--- conflicted
+++ resolved
@@ -895,12 +895,8 @@
 	for (i = 0; i < tp->nr_args; i++)
 		traceprobe_free_probe_arg(&tp->args[i]);
 
-<<<<<<< HEAD
-	kfree(call->class->system);
-=======
 	if (call->class)
 		kfree(call->class->system);
->>>>>>> bb831786
 	kfree(call->name);
 	kfree(call->print_fmt);
 }
