--- conflicted
+++ resolved
@@ -538,11 +538,7 @@
 {
 	const char *feature_name;
 
-<<<<<<< HEAD
-	if (!cpu_has_avx2 || !boot_cpu_has(X86_FEATURE_OSXSAVE)) {
-=======
 	if (!boot_cpu_has(X86_FEATURE_AVX2) || !boot_cpu_has(X86_FEATURE_OSXSAVE)) {
->>>>>>> 970442c5
 		pr_info("AVX2 instructions are not detected.\n");
 		return -ENODEV;
 	}
