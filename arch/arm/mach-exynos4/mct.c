--- conflicted
+++ resolved
@@ -400,29 +400,19 @@
 
 	exynos4_mct_write(0x1, mct_tick[cpu].base + MCT_L_TCNTB_OFFSET);
 
-<<<<<<< HEAD
 	if (mct_int_type == MCT_INT_SPI) {
 		if (cpu == 0) {
 			mct_tick0_event_irq.dev_id = &mct_tick[cpu];
+			evt->irq = IRQ_MCT_L0;
 			setup_irq(IRQ_MCT_L0, &mct_tick0_event_irq);
 		} else {
 			mct_tick1_event_irq.dev_id = &mct_tick[cpu];
+			evt->irq = IRQ_MCT_L1;
 			setup_irq(IRQ_MCT_L1, &mct_tick1_event_irq);
 			irq_set_affinity(IRQ_MCT_L1, cpumask_of(1));
 		}
 	} else {
 		gic_enable_ppi(IRQ_MCT_LOCALTIMER);
-=======
-	if (cpu == 0) {
-		mct_tick0_event_irq.dev_id = &mct_tick[cpu];
-		evt->irq = IRQ_MCT_L0;
-		setup_irq(IRQ_MCT_L0, &mct_tick0_event_irq);
-	} else {
-		mct_tick1_event_irq.dev_id = &mct_tick[cpu];
-		evt->irq = IRQ_MCT_L1;
-		setup_irq(IRQ_MCT_L1, &mct_tick1_event_irq);
-		irq_set_affinity(IRQ_MCT_L1, cpumask_of(1));
->>>>>>> 531a6a94
 	}
 }
 
@@ -436,15 +426,8 @@
 
 void local_timer_stop(struct clock_event_device *evt)
 {
-<<<<<<< HEAD
-	unsigned int cpu = smp_processor_id();
-	struct mct_clock_event_device *mevt = &mct_tick[cpu];
-
-	return exynos4_mct_tick_clear(mevt);
-=======
 	evt->set_mode(CLOCK_EVT_MODE_UNUSED, evt);
 	disable_irq(evt->irq);
->>>>>>> 531a6a94
 }
 
 #endif /* CONFIG_LOCAL_TIMERS */
