/*
 * KZM-A9-GT board support
 *
 * Copyright (C) 2012	Kuninori Morimoto <kuninori.morimoto.gx@renesas.com>
 *
 * This program is free software; you can redistribute it and/or modify
 * it under the terms of the GNU General Public License as published by
 * the Free Software Foundation; version 2 of the License.
 *
 * This program is distributed in the hope that it will be useful,
 * but WITHOUT ANY WARRANTY; without even the implied warranty of
 * MERCHANTABILITY or FITNESS FOR A PARTICULAR PURPOSE.  See the
 * GNU General Public License for more details.
 *
 * You should have received a copy of the GNU General Public License
 * along with this program; if not, write to the Free Software
 * Foundation, Inc., 51 Franklin St, Fifth Floor, Boston, MA  02110-1301  USA
 */

#include <linux/delay.h>
#include <linux/gpio.h>
#include <linux/gpio_keys.h>
#include <linux/io.h>
#include <linux/irq.h>
#include <linux/i2c.h>
#include <linux/i2c/pcf857x.h>
#include <linux/input.h>
#include <linux/mmc/host.h>
#include <linux/mmc/sh_mmcif.h>
#include <linux/mmc/sh_mobile_sdhi.h>
#include <linux/mfd/tmio.h>
#include <linux/platform_device.h>
#include <linux/regulator/fixed.h>
#include <linux/regulator/machine.h>
#include <linux/smsc911x.h>
#include <linux/usb/r8a66597.h>
#include <linux/usb/renesas_usbhs.h>
#include <linux/videodev2.h>
#include <sound/sh_fsi.h>
#include <sound/simple_card.h>
#include <mach/irqs.h>
#include <mach/sh73a0.h>
#include <mach/common.h>
#include <asm/hardware/cache-l2x0.h>
#include <asm/hardware/gic.h>
#include <asm/mach-types.h>
#include <asm/mach/arch.h>
#include <video/sh_mobile_lcdc.h>

/*
 * external GPIO
 */
#define GPIO_PCF8575_BASE	(GPIO_NR)
#define GPIO_PCF8575_PORT10	(GPIO_NR + 8)
#define GPIO_PCF8575_PORT11	(GPIO_NR + 9)
#define GPIO_PCF8575_PORT12	(GPIO_NR + 10)
#define GPIO_PCF8575_PORT13	(GPIO_NR + 11)
#define GPIO_PCF8575_PORT14	(GPIO_NR + 12)
#define GPIO_PCF8575_PORT15	(GPIO_NR + 13)
#define GPIO_PCF8575_PORT16	(GPIO_NR + 14)

/* Dummy supplies, where voltage doesn't matter */
static struct regulator_consumer_supply dummy_supplies[] = {
	REGULATOR_SUPPLY("vddvario", "smsc911x"),
	REGULATOR_SUPPLY("vdd33a", "smsc911x"),
};

/*
 * FSI-AK4648
 *
 * this command is required when playback.
 *
 * # amixer set "LINEOUT Mixer DACL" on
 */

/* SMSC 9221 */
static struct resource smsc9221_resources[] = {
	[0] = {
		.start	= 0x10000000, /* CS4 */
		.end	= 0x100000ff,
		.flags	= IORESOURCE_MEM,
	},
	[1] = {
		.start	= intcs_evt2irq(0x260), /* IRQ3 */
		.flags	= IORESOURCE_IRQ,
	},
};

static struct smsc911x_platform_config smsc9221_platdata = {
	.flags		= SMSC911X_USE_32BIT | SMSC911X_SAVE_MAC_ADDRESS,
	.phy_interface	= PHY_INTERFACE_MODE_MII,
	.irq_polarity	= SMSC911X_IRQ_POLARITY_ACTIVE_LOW,
	.irq_type	= SMSC911X_IRQ_TYPE_PUSH_PULL,
};

static struct platform_device smsc_device = {
	.name		= "smsc911x",
	.dev  = {
		.platform_data = &smsc9221_platdata,
	},
	.resource	= smsc9221_resources,
	.num_resources	= ARRAY_SIZE(smsc9221_resources),
};

/* USB external chip */
static struct r8a66597_platdata usb_host_data = {
	.on_chip	= 0,
	.xtal		= R8A66597_PLATDATA_XTAL_48MHZ,
};

static struct resource usb_resources[] = {
	[0] = {
		.start	= 0x10010000,
		.end	= 0x1001ffff - 1,
		.flags	= IORESOURCE_MEM,
	},
	[1] = {
		.start	= intcs_evt2irq(0x220), /* IRQ1 */
		.flags	= IORESOURCE_IRQ,
	},
};

static struct platform_device usb_host_device = {
	.name	= "r8a66597_hcd",
	.dev = {
		.platform_data		= &usb_host_data,
		.dma_mask		= NULL,
		.coherent_dma_mask	= 0xffffffff,
	},
	.num_resources	= ARRAY_SIZE(usb_resources),
	.resource	= usb_resources,
};

/* USB Func CN17 */
struct usbhs_private {
<<<<<<< HEAD
	unsigned int phy;
	unsigned int cr2;
=======
	void __iomem *phy;
	void __iomem *cr2;
>>>>>>> 4a8e43fe
	struct renesas_usbhs_platform_info info;
};

#define IRQ15			intcs_evt2irq(0x03e0)
#define USB_PHY_MODE		(1 << 4)
#define USB_PHY_INT_EN		((1 << 3) | (1 << 2))
#define USB_PHY_ON		(1 << 1)
#define USB_PHY_OFF		(1 << 0)
#define USB_PHY_INT_CLR		(USB_PHY_ON | USB_PHY_OFF)

#define usbhs_get_priv(pdev) \
	container_of(renesas_usbhs_get_info(pdev), struct usbhs_private, info)

static int usbhs_get_vbus(struct platform_device *pdev)
{
	struct usbhs_private *priv = usbhs_get_priv(pdev);

	return !((1 << 7) & __raw_readw(priv->cr2));
}

static void usbhs_phy_reset(struct platform_device *pdev)
{
	struct usbhs_private *priv = usbhs_get_priv(pdev);

	/* init phy */
	__raw_writew(0x8a0a, priv->cr2);
}

static int usbhs_get_id(struct platform_device *pdev)
{
	return USBHS_GADGET;
}

static irqreturn_t usbhs_interrupt(int irq, void *data)
{
	struct platform_device *pdev = data;
	struct usbhs_private *priv = usbhs_get_priv(pdev);

	renesas_usbhs_call_notify_hotplug(pdev);

	/* clear status */
	__raw_writew(__raw_readw(priv->phy) | USB_PHY_INT_CLR, priv->phy);

	return IRQ_HANDLED;
}

static int usbhs_hardware_init(struct platform_device *pdev)
{
	struct usbhs_private *priv = usbhs_get_priv(pdev);
	int ret;

	/* clear interrupt status */
	__raw_writew(USB_PHY_MODE | USB_PHY_INT_CLR, priv->phy);

	ret = request_irq(IRQ15, usbhs_interrupt, IRQF_TRIGGER_HIGH,
			  dev_name(&pdev->dev), pdev);
	if (ret) {
		dev_err(&pdev->dev, "request_irq err\n");
		return ret;
	}

	/* enable USB phy interrupt */
	__raw_writew(USB_PHY_MODE | USB_PHY_INT_EN, priv->phy);

	return 0;
}

static void usbhs_hardware_exit(struct platform_device *pdev)
{
	struct usbhs_private *priv = usbhs_get_priv(pdev);

	/* clear interrupt status */
	__raw_writew(USB_PHY_MODE | USB_PHY_INT_CLR, priv->phy);

	free_irq(IRQ15, pdev);
}

static u32 usbhs_pipe_cfg[] = {
	USB_ENDPOINT_XFER_CONTROL,
	USB_ENDPOINT_XFER_ISOC,
	USB_ENDPOINT_XFER_ISOC,
	USB_ENDPOINT_XFER_BULK,
	USB_ENDPOINT_XFER_BULK,
	USB_ENDPOINT_XFER_BULK,
	USB_ENDPOINT_XFER_INT,
	USB_ENDPOINT_XFER_INT,
	USB_ENDPOINT_XFER_INT,
	USB_ENDPOINT_XFER_BULK,
	USB_ENDPOINT_XFER_BULK,
	USB_ENDPOINT_XFER_BULK,
	USB_ENDPOINT_XFER_BULK,
	USB_ENDPOINT_XFER_BULK,
	USB_ENDPOINT_XFER_BULK,
	USB_ENDPOINT_XFER_BULK,
};

static struct usbhs_private usbhs_private = {
<<<<<<< HEAD
	.phy	= 0xe60781e0,		/* USBPHYINT */
	.cr2	= 0xe605810c,		/* USBCR2 */
=======
	.phy	= IOMEM(0xe60781e0),		/* USBPHYINT */
	.cr2	= IOMEM(0xe605810c),		/* USBCR2 */
>>>>>>> 4a8e43fe
	.info = {
		.platform_callback = {
			.hardware_init	= usbhs_hardware_init,
			.hardware_exit	= usbhs_hardware_exit,
			.get_id		= usbhs_get_id,
			.phy_reset	= usbhs_phy_reset,
			.get_vbus	= usbhs_get_vbus,
		},
		.driver_param = {
			.buswait_bwait	= 4,
			.has_otg	= 1,
			.pipe_type	= usbhs_pipe_cfg,
			.pipe_size	= ARRAY_SIZE(usbhs_pipe_cfg),
		},
	},
};

static struct resource usbhs_resources[] = {
	[0] = {
		.start	= 0xE6890000,
		.end	= 0xE68900e6 - 1,
		.flags	= IORESOURCE_MEM,
	},
	[1] = {
		.start	= gic_spi(62),
		.end	= gic_spi(62),
		.flags	= IORESOURCE_IRQ,
	},
};

static struct platform_device usbhs_device = {
	.name	= "renesas_usbhs",
	.id	= -1,
	.dev = {
		.dma_mask		= NULL,
		.coherent_dma_mask	= 0xffffffff,
		.platform_data		= &usbhs_private.info,
	},
	.num_resources	= ARRAY_SIZE(usbhs_resources),
	.resource	= usbhs_resources,
};

/* LCDC */
static struct fb_videomode kzm_lcdc_mode = {
	.name		= "WVGA Panel",
	.xres		= 800,
	.yres		= 480,
	.left_margin	= 220,
	.right_margin	= 110,
	.hsync_len	= 70,
	.upper_margin	= 20,
	.lower_margin	= 5,
	.vsync_len	= 5,
	.sync		= 0,
};

static struct sh_mobile_lcdc_info lcdc_info = {
	.clock_source = LCDC_CLK_BUS,
	.ch[0] = {
		.chan		= LCDC_CHAN_MAINLCD,
		.fourcc		= V4L2_PIX_FMT_RGB565,
		.interface_type	= RGB24,
		.lcd_modes	= &kzm_lcdc_mode,
		.num_modes	= 1,
		.clock_divider	= 5,
		.flags		= 0,
		.panel_cfg = {
			.width	= 152,
			.height	= 91,
		},
	}
};

static struct resource lcdc_resources[] = {
	[0] = {
		.name	= "LCDC",
		.start	= 0xfe940000,
		.end	= 0xfe943fff,
		.flags	= IORESOURCE_MEM,
	},
	[1] = {
		.start	= intcs_evt2irq(0x580),
		.flags	= IORESOURCE_IRQ,
	},
};

static struct platform_device lcdc_device = {
	.name		= "sh_mobile_lcdc_fb",
	.num_resources	= ARRAY_SIZE(lcdc_resources),
	.resource	= lcdc_resources,
	.dev	= {
		.platform_data	= &lcdc_info,
		.coherent_dma_mask = ~0,
	},
};

/* Fixed 1.8V regulator to be used by MMCIF */
static struct regulator_consumer_supply fixed1v8_power_consumers[] =
{
	REGULATOR_SUPPLY("vmmc", "sh_mmcif.0"),
	REGULATOR_SUPPLY("vqmmc", "sh_mmcif.0"),
};

/* MMCIF */
static struct resource sh_mmcif_resources[] = {
	[0] = {
		.name	= "MMCIF",
		.start	= 0xe6bd0000,
		.end	= 0xe6bd00ff,
		.flags	= IORESOURCE_MEM,
	},
	[1] = {
		.start	= gic_spi(140),
		.flags	= IORESOURCE_IRQ,
	},
	[2] = {
		.start	= gic_spi(141),
		.flags	= IORESOURCE_IRQ,
	},
};

static struct sh_mmcif_plat_data sh_mmcif_platdata = {
	.ocr		= MMC_VDD_165_195,
	.caps		= MMC_CAP_8_BIT_DATA | MMC_CAP_NONREMOVABLE,
	.slave_id_tx	= SHDMA_SLAVE_MMCIF_TX,
	.slave_id_rx	= SHDMA_SLAVE_MMCIF_RX,
};

static struct platform_device mmc_device = {
	.name		= "sh_mmcif",
	.dev		= {
		.dma_mask		= NULL,
		.coherent_dma_mask	= 0xffffffff,
		.platform_data		= &sh_mmcif_platdata,
	},
	.num_resources	= ARRAY_SIZE(sh_mmcif_resources),
	.resource	= sh_mmcif_resources,
};

/* Fixed 2.8V regulators to be used by SDHI0 and SDHI2 */
static struct regulator_consumer_supply fixed2v8_power_consumers[] =
{
	REGULATOR_SUPPLY("vmmc", "sh_mobile_sdhi.0"),
	REGULATOR_SUPPLY("vqmmc", "sh_mobile_sdhi.0"),
	REGULATOR_SUPPLY("vmmc", "sh_mobile_sdhi.2"),
	REGULATOR_SUPPLY("vqmmc", "sh_mobile_sdhi.2"),
};

/* SDHI */
static struct sh_mobile_sdhi_info sdhi0_info = {
	.tmio_flags	= TMIO_MMC_HAS_IDLE_WAIT,
	.tmio_caps	= MMC_CAP_SD_HIGHSPEED,
	.tmio_ocr_mask	= MMC_VDD_27_28 | MMC_VDD_28_29,
};

static struct resource sdhi0_resources[] = {
	[0] = {
		.name	= "SDHI0",
		.start	= 0xee100000,
		.end	= 0xee1000ff,
		.flags	= IORESOURCE_MEM,
	},
	[1] = {
		.name	= SH_MOBILE_SDHI_IRQ_CARD_DETECT,
		.start	= gic_spi(83),
		.flags	= IORESOURCE_IRQ,
	},
	[2] = {
		.name	= SH_MOBILE_SDHI_IRQ_SDCARD,
		.start	= gic_spi(84),
		.flags	= IORESOURCE_IRQ,
	},
	[3] = {
		.name	= SH_MOBILE_SDHI_IRQ_SDIO,
		.start	= gic_spi(85),
		.flags	= IORESOURCE_IRQ,
	},
};

static struct platform_device sdhi0_device = {
	.name		= "sh_mobile_sdhi",
	.num_resources	= ARRAY_SIZE(sdhi0_resources),
	.resource	= sdhi0_resources,
	.dev	= {
		.platform_data	= &sdhi0_info,
	},
};

/* Micro SD */
static struct sh_mobile_sdhi_info sdhi2_info = {
	.tmio_flags	= TMIO_MMC_HAS_IDLE_WAIT |
			  TMIO_MMC_USE_GPIO_CD |
			  TMIO_MMC_WRPROTECT_DISABLE,
	.tmio_caps	= MMC_CAP_SD_HIGHSPEED,
	.tmio_ocr_mask	= MMC_VDD_27_28 | MMC_VDD_28_29,
	.cd_gpio	= GPIO_PORT13,
};

static struct resource sdhi2_resources[] = {
	[0] = {
		.name	= "SDHI2",
		.start	= 0xee140000,
		.end	= 0xee1400ff,
		.flags	= IORESOURCE_MEM,
	},
	[1] = {
		.name	= SH_MOBILE_SDHI_IRQ_CARD_DETECT,
		.start	= gic_spi(103),
		.flags	= IORESOURCE_IRQ,
	},
	[2] = {
		.name	= SH_MOBILE_SDHI_IRQ_SDCARD,
		.start	= gic_spi(104),
		.flags	= IORESOURCE_IRQ,
	},
	[3] = {
		.name	= SH_MOBILE_SDHI_IRQ_SDIO,
		.start	= gic_spi(105),
		.flags	= IORESOURCE_IRQ,
	},
};

static struct platform_device sdhi2_device = {
	.name		= "sh_mobile_sdhi",
	.id		= 2,
	.num_resources	= ARRAY_SIZE(sdhi2_resources),
	.resource	= sdhi2_resources,
	.dev	= {
		.platform_data	= &sdhi2_info,
	},
};

/* KEY */
#define GPIO_KEY(c, g, d) { .code = c, .gpio = g, .desc = d, .active_low = 1 }

static struct gpio_keys_button gpio_buttons[] = {
	GPIO_KEY(KEY_BACK,	GPIO_PCF8575_PORT10,	"SW3"),
	GPIO_KEY(KEY_RIGHT,	GPIO_PCF8575_PORT11,	"SW2-R"),
	GPIO_KEY(KEY_LEFT,	GPIO_PCF8575_PORT12,	"SW2-L"),
	GPIO_KEY(KEY_ENTER,	GPIO_PCF8575_PORT13,	"SW2-P"),
	GPIO_KEY(KEY_UP,	GPIO_PCF8575_PORT14,	"SW2-U"),
	GPIO_KEY(KEY_DOWN,	GPIO_PCF8575_PORT15,	"SW2-D"),
	GPIO_KEY(KEY_HOME,	GPIO_PCF8575_PORT16,	"SW1"),
};

static struct gpio_keys_platform_data gpio_key_info = {
	.buttons	= gpio_buttons,
	.nbuttons	= ARRAY_SIZE(gpio_buttons),
};

static struct platform_device gpio_keys_device = {
	.name	= "gpio-keys",
	.dev	= {
		.platform_data  = &gpio_key_info,
	},
};

/* FSI-AK4648 */
static struct sh_fsi_platform_info fsi_info = {
	.port_a = {
		.tx_id = SHDMA_SLAVE_FSI2A_TX,
	},
};

static struct resource fsi_resources[] = {
	[0] = {
		.name	= "FSI",
		.start	= 0xEC230000,
		.end	= 0xEC230400 - 1,
		.flags	= IORESOURCE_MEM,
	},
	[1] = {
		.start  = gic_spi(146),
		.flags  = IORESOURCE_IRQ,
	},
};

static struct platform_device fsi_device = {
	.name		= "sh_fsi2",
	.id		= -1,
	.num_resources	= ARRAY_SIZE(fsi_resources),
	.resource	= fsi_resources,
	.dev	= {
		.platform_data	= &fsi_info,
	},
};

static struct asoc_simple_dai_init_info fsi2_ak4648_init_info = {
	.fmt		= SND_SOC_DAIFMT_LEFT_J,
	.codec_daifmt	= SND_SOC_DAIFMT_CBM_CFM,
	.cpu_daifmt	= SND_SOC_DAIFMT_CBS_CFS,
	.sysclk		= 11289600,
};

static struct asoc_simple_card_info fsi2_ak4648_info = {
	.name		= "AK4648",
	.card		= "FSI2A-AK4648",
	.cpu_dai	= "fsia-dai",
	.codec		= "ak4642-codec.0-0012",
	.platform	= "sh_fsi2",
	.codec_dai	= "ak4642-hifi",
	.init		= &fsi2_ak4648_init_info,
};

static struct platform_device fsi_ak4648_device = {
	.name	= "asoc-simple-card",
	.dev	= {
		.platform_data	= &fsi2_ak4648_info,
	},
};

/* I2C */
static struct pcf857x_platform_data pcf8575_pdata = {
	.gpio_base	= GPIO_PCF8575_BASE,
	.irq		= intcs_evt2irq(0x3260), /* IRQ19 */
};

static struct i2c_board_info i2c0_devices[] = {
	{
		I2C_BOARD_INFO("ak4648", 0x12),
	},
	{
		I2C_BOARD_INFO("r2025sd", 0x32),
	}
};

static struct i2c_board_info i2c0_devices[] = {
	{
		I2C_BOARD_INFO("ak4648", 0x12),
	},
	{
		I2C_BOARD_INFO("r2025sd", 0x32),
	}
};

static struct i2c_board_info i2c1_devices[] = {
	{
		I2C_BOARD_INFO("st1232-ts", 0x55),
		.irq = intcs_evt2irq(0x300), /* IRQ8 */
	},
};

static struct i2c_board_info i2c3_devices[] = {
	{
		I2C_BOARD_INFO("pcf8575", 0x20),
		.platform_data = &pcf8575_pdata,
	},
};

static struct platform_device *kzm_devices[] __initdata = {
	&smsc_device,
	&usb_host_device,
	&usbhs_device,
	&lcdc_device,
	&mmc_device,
	&sdhi0_device,
	&sdhi2_device,
	&gpio_keys_device,
	&fsi_device,
	&fsi_ak4648_device,
};

/*
 * FIXME
 *
 * This is quick hack for enabling LCDC backlight
 */
static int __init as3711_enable_lcdc_backlight(void)
{
	struct i2c_adapter *a = i2c_get_adapter(0);
	struct i2c_msg msg;
	int i, ret;
	__u8 magic[] = {
		0x40, 0x2a,
		0x43, 0x3c,
		0x44, 0x3c,
		0x45, 0x3c,
		0x54, 0x03,
		0x51, 0x00,
		0x51, 0x01,
		0xff, 0x00, /* wait */
		0x43, 0xf0,
		0x44, 0xf0,
		0x45, 0xf0,
	};

	if (!machine_is_kzm9g())
		return 0;

	if (!a)
		return 0;

	msg.addr	= 0x40;
	msg.len		= 2;
	msg.flags	= 0;

	for (i = 0; i < ARRAY_SIZE(magic); i += 2) {
		msg.buf = magic + i;

		if (0xff == msg.buf[0]) {
			udelay(500);
			continue;
		}

		ret = i2c_transfer(a, &msg, 1);
		if (ret < 0) {
			pr_err("i2c transfer fail\n");
			break;
		}
	}

	return 0;
}
device_initcall(as3711_enable_lcdc_backlight);

static void __init kzm_init(void)
{
	regulator_register_always_on(0, "fixed-1.8V", fixed1v8_power_consumers,
				     ARRAY_SIZE(fixed1v8_power_consumers), 1800000);
	regulator_register_always_on(1, "fixed-2.8V", fixed2v8_power_consumers,
				     ARRAY_SIZE(fixed2v8_power_consumers), 2800000);
	regulator_register_fixed(2, dummy_supplies, ARRAY_SIZE(dummy_supplies));

	sh73a0_pinmux_init();

	/* enable SCIFA4 */
	gpio_request(GPIO_FN_SCIFA4_TXD, NULL);
	gpio_request(GPIO_FN_SCIFA4_RXD, NULL);
	gpio_request(GPIO_FN_SCIFA4_RTS_, NULL);
	gpio_request(GPIO_FN_SCIFA4_CTS_, NULL);

	/* CS4 for SMSC/USB */
	gpio_request(GPIO_FN_CS4_, NULL); /* CS4 */

	/* SMSC */
	gpio_request(GPIO_PORT224, NULL); /* IRQ3 */
	gpio_direction_input(GPIO_PORT224);

	/* LCDC */
	gpio_request(GPIO_FN_LCDD23,	NULL);
	gpio_request(GPIO_FN_LCDD22,	NULL);
	gpio_request(GPIO_FN_LCDD21,	NULL);
	gpio_request(GPIO_FN_LCDD20,	NULL);
	gpio_request(GPIO_FN_LCDD19,	NULL);
	gpio_request(GPIO_FN_LCDD18,	NULL);
	gpio_request(GPIO_FN_LCDD17,	NULL);
	gpio_request(GPIO_FN_LCDD16,	NULL);
	gpio_request(GPIO_FN_LCDD15,	NULL);
	gpio_request(GPIO_FN_LCDD14,	NULL);
	gpio_request(GPIO_FN_LCDD13,	NULL);
	gpio_request(GPIO_FN_LCDD12,	NULL);
	gpio_request(GPIO_FN_LCDD11,	NULL);
	gpio_request(GPIO_FN_LCDD10,	NULL);
	gpio_request(GPIO_FN_LCDD9,	NULL);
	gpio_request(GPIO_FN_LCDD8,	NULL);
	gpio_request(GPIO_FN_LCDD7,	NULL);
	gpio_request(GPIO_FN_LCDD6,	NULL);
	gpio_request(GPIO_FN_LCDD5,	NULL);
	gpio_request(GPIO_FN_LCDD4,	NULL);
	gpio_request(GPIO_FN_LCDD3,	NULL);
	gpio_request(GPIO_FN_LCDD2,	NULL);
	gpio_request(GPIO_FN_LCDD1,	NULL);
	gpio_request(GPIO_FN_LCDD0,	NULL);
	gpio_request(GPIO_FN_LCDDISP,	NULL);
	gpio_request(GPIO_FN_LCDDCK,	NULL);

	gpio_request(GPIO_PORT222,	NULL); /* LCDCDON */
	gpio_request(GPIO_PORT226,	NULL); /* SC */
	gpio_direction_output(GPIO_PORT222, 1);
	gpio_direction_output(GPIO_PORT226, 1);

	/* Touchscreen */
	gpio_request(GPIO_PORT223, NULL); /* IRQ8 */
	gpio_direction_input(GPIO_PORT223);

	/* enable MMCIF */
	gpio_request(GPIO_FN_MMCCLK0,		NULL);
	gpio_request(GPIO_FN_MMCCMD0_PU,	NULL);
	gpio_request(GPIO_FN_MMCD0_0_PU,	NULL);
	gpio_request(GPIO_FN_MMCD0_1_PU,	NULL);
	gpio_request(GPIO_FN_MMCD0_2_PU,	NULL);
	gpio_request(GPIO_FN_MMCD0_3_PU,	NULL);
	gpio_request(GPIO_FN_MMCD0_4_PU,	NULL);
	gpio_request(GPIO_FN_MMCD0_5_PU,	NULL);
	gpio_request(GPIO_FN_MMCD0_6_PU,	NULL);
	gpio_request(GPIO_FN_MMCD0_7_PU,	NULL);

	/* enable SD */
	gpio_request(GPIO_FN_SDHIWP0,		NULL);
	gpio_request(GPIO_FN_SDHICD0,		NULL);
	gpio_request(GPIO_FN_SDHICMD0,		NULL);
	gpio_request(GPIO_FN_SDHICLK0,		NULL);
	gpio_request(GPIO_FN_SDHID0_3,		NULL);
	gpio_request(GPIO_FN_SDHID0_2,		NULL);
	gpio_request(GPIO_FN_SDHID0_1,		NULL);
	gpio_request(GPIO_FN_SDHID0_0,		NULL);
	gpio_request(GPIO_FN_SDHI0_VCCQ_MC0_ON,	NULL);
	gpio_request(GPIO_PORT15, NULL);
	gpio_direction_output(GPIO_PORT15, 1); /* power */

	/* enable Micro SD */
	gpio_request(GPIO_FN_SDHID2_0,		NULL);
	gpio_request(GPIO_FN_SDHID2_1,		NULL);
	gpio_request(GPIO_FN_SDHID2_2,		NULL);
	gpio_request(GPIO_FN_SDHID2_3,		NULL);
	gpio_request(GPIO_FN_SDHICMD2,		NULL);
	gpio_request(GPIO_FN_SDHICLK2,		NULL);
	gpio_request(GPIO_PORT14, NULL);
	gpio_direction_output(GPIO_PORT14, 1); /* power */

	/* I2C 3 */
	gpio_request(GPIO_FN_PORT27_I2C_SCL3, NULL);
	gpio_request(GPIO_FN_PORT28_I2C_SDA3, NULL);

	/* enable FSI2 port A (ak4648) */
	gpio_request(GPIO_FN_FSIACK,	NULL);
	gpio_request(GPIO_FN_FSIAILR,	NULL);
	gpio_request(GPIO_FN_FSIAIBT,	NULL);
	gpio_request(GPIO_FN_FSIAISLD,	NULL);
	gpio_request(GPIO_FN_FSIAOSLD,	NULL);

	/* enable USB */
	gpio_request(GPIO_FN_VBUS_0,	NULL);

#ifdef CONFIG_CACHE_L2X0
	/* Early BRESP enable, Shared attribute override enable, 64K*8way */
	l2x0_init(IOMEM(0xf0100000), 0x40460000, 0x82000fff);
#endif

	i2c_register_board_info(0, i2c0_devices, ARRAY_SIZE(i2c0_devices));
	i2c_register_board_info(1, i2c1_devices, ARRAY_SIZE(i2c1_devices));
	i2c_register_board_info(3, i2c3_devices, ARRAY_SIZE(i2c3_devices));

	sh73a0_add_standard_devices();
	platform_add_devices(kzm_devices, ARRAY_SIZE(kzm_devices));
}

static void kzm9g_restart(char mode, const char *cmd)
{
#define RESCNT2 IOMEM(0xe6188020)
	/* Do soft power on reset */
	writel((1 << 31), RESCNT2);
}

static const char *kzm9g_boards_compat_dt[] __initdata = {
	"renesas,kzm9g",
	NULL,
};

DT_MACHINE_START(KZM9G_DT, "kzm9g")
	.smp		= smp_ops(sh73a0_smp_ops),
	.map_io		= sh73a0_map_io,
	.init_early	= sh73a0_add_early_devices,
	.nr_irqs	= NR_IRQS_LEGACY,
	.init_irq	= sh73a0_init_irq,
	.handle_irq	= gic_handle_irq,
	.init_machine	= kzm_init,
	.init_late	= shmobile_init_late,
	.timer		= &shmobile_timer,
	.restart	= kzm9g_restart,
	.dt_compat	= kzm9g_boards_compat_dt,
MACHINE_END<|MERGE_RESOLUTION|>--- conflicted
+++ resolved
@@ -133,13 +133,8 @@
 
 /* USB Func CN17 */
 struct usbhs_private {
-<<<<<<< HEAD
-	unsigned int phy;
-	unsigned int cr2;
-=======
 	void __iomem *phy;
 	void __iomem *cr2;
->>>>>>> 4a8e43fe
 	struct renesas_usbhs_platform_info info;
 };
 
@@ -237,13 +232,8 @@
 };
 
 static struct usbhs_private usbhs_private = {
-<<<<<<< HEAD
-	.phy	= 0xe60781e0,		/* USBPHYINT */
-	.cr2	= 0xe605810c,		/* USBCR2 */
-=======
 	.phy	= IOMEM(0xe60781e0),		/* USBPHYINT */
 	.cr2	= IOMEM(0xe605810c),		/* USBCR2 */
->>>>>>> 4a8e43fe
 	.info = {
 		.platform_callback = {
 			.hardware_init	= usbhs_hardware_init,
@@ -559,15 +549,6 @@
 static struct pcf857x_platform_data pcf8575_pdata = {
 	.gpio_base	= GPIO_PCF8575_BASE,
 	.irq		= intcs_evt2irq(0x3260), /* IRQ19 */
-};
-
-static struct i2c_board_info i2c0_devices[] = {
-	{
-		I2C_BOARD_INFO("ak4648", 0x12),
-	},
-	{
-		I2C_BOARD_INFO("r2025sd", 0x32),
-	}
 };
 
 static struct i2c_board_info i2c0_devices[] = {
