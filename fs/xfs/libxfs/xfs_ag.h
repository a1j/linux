--- conflicted
+++ resolved
@@ -64,13 +64,10 @@
 	/* Blocks reserved for the reverse mapping btree. */
 	struct xfs_ag_resv	pag_rmapbt_resv;
 
-<<<<<<< HEAD
-=======
 	/* for rcu-safe freeing */
 	struct rcu_head	rcu_head;
 
 #ifdef __KERNEL__
->>>>>>> df0cc57e
 	/* -- kernel only structures below this line -- */
 
 	/*
@@ -97,12 +94,6 @@
 	spinlock_t	pag_buf_lock;	/* lock for pag_buf_hash */
 	struct rhashtable pag_buf_hash;
 
-<<<<<<< HEAD
-	/* for rcu-safe freeing */
-	struct rcu_head	rcu_head;
-
-=======
->>>>>>> df0cc57e
 	/* background prealloc block trimming */
 	struct delayed_work	pag_blockgc_work;
 
@@ -112,10 +103,7 @@
 	 * or have some other means to control concurrency.
 	 */
 	struct rhashtable	pagi_unlinked_hash;
-<<<<<<< HEAD
-=======
 #endif /* __KERNEL__ */
->>>>>>> df0cc57e
 };
 
 int xfs_initialize_perag(struct xfs_mount *mp, xfs_agnumber_t agcount,
@@ -130,25 +118,6 @@
 
 /*
  * Perag iteration APIs
-<<<<<<< HEAD
- *
- * XXX: for_each_perag_range() usage really needs an iterator to clean up when
- * we terminate at end_agno because we may have taken a reference to the perag
- * beyond end_agno. Right now callers have to be careful to catch and clean that
- * up themselves. This is not necessary for the callers of for_each_perag() and
- * for_each_perag_from() because they terminate at sb_agcount where there are
- * no perag structures in tree beyond end_agno.
- */
-#define for_each_perag_range(mp, next_agno, end_agno, pag) \
-	for ((pag) = xfs_perag_get((mp), (next_agno)); \
-		(pag) != NULL && (next_agno) <= (end_agno); \
-		(next_agno) = (pag)->pag_agno + 1, \
-		xfs_perag_put(pag), \
-		(pag) = xfs_perag_get((mp), (next_agno)))
-
-#define for_each_perag_from(mp, next_agno, pag) \
-	for_each_perag_range((mp), (next_agno), (mp)->m_sb.sb_agcount, (pag))
-=======
  */
 static inline struct xfs_perag *
 xfs_perag_next(
@@ -172,7 +141,6 @@
 
 #define for_each_perag_from(mp, agno, pag) \
 	for_each_perag_range((mp), (agno), (mp)->m_sb.sb_agcount - 1, (pag))
->>>>>>> df0cc57e
 
 
 #define for_each_perag(mp, agno, pag) \
