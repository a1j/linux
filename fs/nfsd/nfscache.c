// SPDX-License-Identifier: GPL-2.0
/*
 * Request reply cache. This is currently a global cache, but this may
 * change in the future and be a per-client cache.
 *
 * This code is heavily inspired by the 44BSD implementation, although
 * it does things a bit differently.
 *
 * Copyright (C) 1995, 1996 Olaf Kirch <okir@monad.swb.de>
 */

#include <linux/sunrpc/svc_xprt.h>
#include <linux/slab.h>
#include <linux/vmalloc.h>
#include <linux/sunrpc/addr.h>
#include <linux/highmem.h>
#include <linux/log2.h>
#include <linux/hash.h>
#include <net/checksum.h>

#include "nfsd.h"
#include "cache.h"

#define NFSDDBG_FACILITY	NFSDDBG_REPCACHE

/*
 * We use this value to determine the number of hash buckets from the max
 * cache size, the idea being that when the cache is at its maximum number
 * of entries, then this should be the average number of entries per bucket.
 */
#define TARGET_BUCKET_SIZE	64

struct nfsd_drc_bucket {
	struct rb_root rb_head;
	struct list_head lru_head;
	spinlock_t cache_lock;
};

static int	nfsd_cache_append(struct svc_rqst *rqstp, struct kvec *vec);
static unsigned long nfsd_reply_cache_count(struct shrinker *shrink,
					    struct shrink_control *sc);
static unsigned long nfsd_reply_cache_scan(struct shrinker *shrink,
					   struct shrink_control *sc);

/*
 * Put a cap on the size of the DRC based on the amount of available
 * low memory in the machine.
 *
 *  64MB:    8192
 * 128MB:   11585
 * 256MB:   16384
 * 512MB:   23170
 *   1GB:   32768
 *   2GB:   46340
 *   4GB:   65536
 *   8GB:   92681
 *  16GB:  131072
 *
 * ...with a hard cap of 256k entries. In the worst case, each entry will be
 * ~1k, so the above numbers should give a rough max of the amount of memory
 * used in k.
 *
 * XXX: these limits are per-container, so memory used will increase
 * linearly with number of containers.  Maybe that's OK.
 */
static unsigned int
nfsd_cache_size_limit(void)
{
	unsigned int limit;
	unsigned long low_pages = totalram_pages() - totalhigh_pages();

	limit = (16 * int_sqrt(low_pages)) << (PAGE_SHIFT-10);
	return min_t(unsigned int, limit, 256*1024);
}

/*
 * Compute the number of hash buckets we need. Divide the max cachesize by
 * the "target" max bucket size, and round up to next power of two.
 */
static unsigned int
nfsd_hashsize(unsigned int limit)
{
	return roundup_pow_of_two(limit / TARGET_BUCKET_SIZE);
}

static u32
nfsd_cache_hash(__be32 xid, struct nfsd_net *nn)
{
	return hash_32(be32_to_cpu(xid), nn->maskbits);
}

static struct svc_cacherep *
nfsd_reply_cache_alloc(struct svc_rqst *rqstp, __wsum csum,
			struct nfsd_net *nn)
{
	struct svc_cacherep	*rp;

	rp = kmem_cache_alloc(nn->drc_slab, GFP_KERNEL);
	if (rp) {
		rp->c_state = RC_UNUSED;
		rp->c_type = RC_NOCACHE;
		RB_CLEAR_NODE(&rp->c_node);
		INIT_LIST_HEAD(&rp->c_lru);

		memset(&rp->c_key, 0, sizeof(rp->c_key));
		rp->c_key.k_xid = rqstp->rq_xid;
		rp->c_key.k_proc = rqstp->rq_proc;
		rpc_copy_addr((struct sockaddr *)&rp->c_key.k_addr, svc_addr(rqstp));
		rpc_set_port((struct sockaddr *)&rp->c_key.k_addr, rpc_get_port(svc_addr(rqstp)));
		rp->c_key.k_prot = rqstp->rq_prot;
		rp->c_key.k_vers = rqstp->rq_vers;
		rp->c_key.k_len = rqstp->rq_arg.len;
		rp->c_key.k_csum = csum;
	}
	return rp;
}

static void
nfsd_reply_cache_free_locked(struct nfsd_drc_bucket *b, struct svc_cacherep *rp,
				struct nfsd_net *nn)
{
	if (rp->c_type == RC_REPLBUFF && rp->c_replvec.iov_base) {
		nn->drc_mem_usage -= rp->c_replvec.iov_len;
		kfree(rp->c_replvec.iov_base);
	}
	if (rp->c_state != RC_UNUSED) {
		rb_erase(&rp->c_node, &b->rb_head);
		list_del(&rp->c_lru);
		atomic_dec(&nn->num_drc_entries);
		nn->drc_mem_usage -= sizeof(*rp);
	}
	kmem_cache_free(nn->drc_slab, rp);
}

static void
nfsd_reply_cache_free(struct nfsd_drc_bucket *b, struct svc_cacherep *rp,
			struct nfsd_net *nn)
{
	spin_lock(&b->cache_lock);
	nfsd_reply_cache_free_locked(b, rp, nn);
	spin_unlock(&b->cache_lock);
}

int nfsd_reply_cache_init(struct nfsd_net *nn)
{
	unsigned int hashsize;
	unsigned int i;
	int status = 0;

	nn->max_drc_entries = nfsd_cache_size_limit();
	atomic_set(&nn->num_drc_entries, 0);
	hashsize = nfsd_hashsize(nn->max_drc_entries);
	nn->maskbits = ilog2(hashsize);

	nn->nfsd_reply_cache_shrinker.scan_objects = nfsd_reply_cache_scan;
	nn->nfsd_reply_cache_shrinker.count_objects = nfsd_reply_cache_count;
	nn->nfsd_reply_cache_shrinker.seeks = 1;
	status = register_shrinker(&nn->nfsd_reply_cache_shrinker);
	if (status)
		goto out_nomem;

	nn->drc_slab = kmem_cache_create("nfsd_drc",
				sizeof(struct svc_cacherep), 0, 0, NULL);
	if (!nn->drc_slab)
		goto out_shrinker;

	nn->drc_hashtbl = kcalloc(hashsize,
				sizeof(*nn->drc_hashtbl), GFP_KERNEL);
	if (!nn->drc_hashtbl) {
		nn->drc_hashtbl = vzalloc(array_size(hashsize,
						 sizeof(*nn->drc_hashtbl)));
		if (!nn->drc_hashtbl)
			goto out_slab;
	}

	for (i = 0; i < hashsize; i++) {
		INIT_LIST_HEAD(&nn->drc_hashtbl[i].lru_head);
		spin_lock_init(&nn->drc_hashtbl[i].cache_lock);
	}
	nn->drc_hashsize = hashsize;

	return 0;
out_slab:
	kmem_cache_destroy(nn->drc_slab);
out_shrinker:
	unregister_shrinker(&nn->nfsd_reply_cache_shrinker);
out_nomem:
	printk(KERN_ERR "nfsd: failed to allocate reply cache\n");
	return -ENOMEM;
}

void nfsd_reply_cache_shutdown(struct nfsd_net *nn)
{
	struct svc_cacherep	*rp;
	unsigned int i;

	unregister_shrinker(&nn->nfsd_reply_cache_shrinker);

	for (i = 0; i < nn->drc_hashsize; i++) {
		struct list_head *head = &nn->drc_hashtbl[i].lru_head;
		while (!list_empty(head)) {
			rp = list_first_entry(head, struct svc_cacherep, c_lru);
			nfsd_reply_cache_free_locked(&nn->drc_hashtbl[i],
									rp, nn);
		}
	}

	kvfree(nn->drc_hashtbl);
	nn->drc_hashtbl = NULL;
	nn->drc_hashsize = 0;

	kmem_cache_destroy(nn->drc_slab);
	nn->drc_slab = NULL;
}

/*
 * Move cache entry to end of LRU list, and queue the cleaner to run if it's
 * not already scheduled.
 */
static void
lru_put_end(struct nfsd_drc_bucket *b, struct svc_cacherep *rp)
{
	rp->c_timestamp = jiffies;
	list_move_tail(&rp->c_lru, &b->lru_head);
}

static long
prune_bucket(struct nfsd_drc_bucket *b, struct nfsd_net *nn)
{
	struct svc_cacherep *rp, *tmp;
	long freed = 0;

	list_for_each_entry_safe(rp, tmp, &b->lru_head, c_lru) {
		/*
		 * Don't free entries attached to calls that are still
		 * in-progress, but do keep scanning the list.
		 */
		if (rp->c_state == RC_INPROG)
			continue;
		if (atomic_read(&nn->num_drc_entries) <= nn->max_drc_entries &&
		    time_before(jiffies, rp->c_timestamp + RC_EXPIRE))
			break;
		nfsd_reply_cache_free_locked(b, rp, nn);
		freed++;
	}
	return freed;
}

/*
 * Walk the LRU list and prune off entries that are older than RC_EXPIRE.
 * Also prune the oldest ones when the total exceeds the max number of entries.
 */
static long
prune_cache_entries(struct nfsd_net *nn)
{
	unsigned int i;
	long freed = 0;

	for (i = 0; i < nn->drc_hashsize; i++) {
		struct nfsd_drc_bucket *b = &nn->drc_hashtbl[i];

		if (list_empty(&b->lru_head))
			continue;
		spin_lock(&b->cache_lock);
		freed += prune_bucket(b, nn);
		spin_unlock(&b->cache_lock);
	}
	return freed;
}

static unsigned long
nfsd_reply_cache_count(struct shrinker *shrink, struct shrink_control *sc)
{
	struct nfsd_net *nn = container_of(shrink,
				struct nfsd_net, nfsd_reply_cache_shrinker);

	return atomic_read(&nn->num_drc_entries);
}

static unsigned long
nfsd_reply_cache_scan(struct shrinker *shrink, struct shrink_control *sc)
{
	struct nfsd_net *nn = container_of(shrink,
				struct nfsd_net, nfsd_reply_cache_shrinker);

	return prune_cache_entries(nn);
}
/*
 * Walk an xdr_buf and get a CRC for at most the first RC_CSUMLEN bytes
 */
static __wsum
nfsd_cache_csum(struct svc_rqst *rqstp)
{
	int idx;
	unsigned int base;
	__wsum csum;
	struct xdr_buf *buf = &rqstp->rq_arg;
	const unsigned char *p = buf->head[0].iov_base;
	size_t csum_len = min_t(size_t, buf->head[0].iov_len + buf->page_len,
				RC_CSUMLEN);
	size_t len = min(buf->head[0].iov_len, csum_len);

	/* rq_arg.head first */
	csum = csum_partial(p, len, 0);
	csum_len -= len;

	/* Continue into page array */
	idx = buf->page_base / PAGE_SIZE;
	base = buf->page_base & ~PAGE_MASK;
	while (csum_len) {
		p = page_address(buf->pages[idx]) + base;
		len = min_t(size_t, PAGE_SIZE - base, csum_len);
		csum = csum_partial(p, len, csum);
		csum_len -= len;
		base = 0;
		++idx;
	}
	return csum;
}

static int
nfsd_cache_key_cmp(const struct svc_cacherep *key,
			const struct svc_cacherep *rp, struct nfsd_net *nn)
{
	if (key->c_key.k_xid == rp->c_key.k_xid &&
	    key->c_key.k_csum != rp->c_key.k_csum)
		++nn->payload_misses;

	return memcmp(&key->c_key, &rp->c_key, sizeof(key->c_key));
}

/*
 * Search the request hash for an entry that matches the given rqstp.
 * Must be called with cache_lock held. Returns the found entry or
 * inserts an empty key on failure.
 */
static struct svc_cacherep *
nfsd_cache_insert(struct nfsd_drc_bucket *b, struct svc_cacherep *key,
			struct nfsd_net *nn)
{
	struct svc_cacherep	*rp, *ret = key;
	struct rb_node		**p = &b->rb_head.rb_node,
				*parent = NULL;
	unsigned int		entries = 0;
	int cmp;

	while (*p != NULL) {
		++entries;
		parent = *p;
		rp = rb_entry(parent, struct svc_cacherep, c_node);

		cmp = nfsd_cache_key_cmp(key, rp, nn);
		if (cmp < 0)
			p = &parent->rb_left;
		else if (cmp > 0)
			p = &parent->rb_right;
		else {
			ret = rp;
			goto out;
		}
	}
	rb_link_node(&key->c_node, parent, p);
	rb_insert_color(&key->c_node, &b->rb_head);
out:
	/* tally hash chain length stats */
	if (entries > nn->longest_chain) {
		nn->longest_chain = entries;
		nn->longest_chain_cachesize = atomic_read(&nn->num_drc_entries);
	} else if (entries == nn->longest_chain) {
		/* prefer to keep the smallest cachesize possible here */
		nn->longest_chain_cachesize = min_t(unsigned int,
				nn->longest_chain_cachesize,
				atomic_read(&nn->num_drc_entries));
	}

	lru_put_end(b, ret);
	return ret;
}

/*
 * Try to find an entry matching the current call in the cache. When none
 * is found, we try to grab the oldest expired entry off the LRU list. If
 * a suitable one isn't there, then drop the cache_lock and allocate a
 * new one, then search again in case one got inserted while this thread
 * didn't hold the lock.
 */
int
nfsd_cache_lookup(struct svc_rqst *rqstp)
{
	struct nfsd_net *nn = net_generic(SVC_NET(rqstp), nfsd_net_id);
	struct svc_cacherep	*rp, *found;
	__be32			xid = rqstp->rq_xid;
	__wsum			csum;
	u32 hash = nfsd_cache_hash(xid, nn);
	struct nfsd_drc_bucket *b = &nn->drc_hashtbl[hash];
	int type = rqstp->rq_cachetype;
	int rtn = RC_DOIT;

	rqstp->rq_cacherep = NULL;
	if (type == RC_NOCACHE) {
		nfsdstats.rcnocache++;
		return rtn;
	}

	csum = nfsd_cache_csum(rqstp);

	/*
	 * Since the common case is a cache miss followed by an insert,
	 * preallocate an entry.
	 */
	rp = nfsd_reply_cache_alloc(rqstp, csum, nn);
	if (!rp) {
		dprintk("nfsd: unable to allocate DRC entry!\n");
		return rtn;
	}

	spin_lock(&b->cache_lock);
	found = nfsd_cache_insert(b, rp, nn);
	if (found != rp) {
		nfsd_reply_cache_free_locked(NULL, rp, nn);
		rp = found;
		goto found_entry;
	}

	nfsdstats.rcmisses++;
	rqstp->rq_cacherep = rp;
	rp->c_state = RC_INPROG;

	atomic_inc(&nn->num_drc_entries);
	nn->drc_mem_usage += sizeof(*rp);

	/* go ahead and prune the cache */
	prune_bucket(b, nn);
 out:
	spin_unlock(&b->cache_lock);
	return rtn;

found_entry:
	/* We found a matching entry which is either in progress or done. */
	nfsdstats.rchits++;
	rtn = RC_DROPIT;

	/* Request being processed */
	if (rp->c_state == RC_INPROG)
		goto out;

	/* From the hall of fame of impractical attacks:
	 * Is this a user who tries to snoop on the cache? */
	rtn = RC_DOIT;
	if (!test_bit(RQ_SECURE, &rqstp->rq_flags) && rp->c_secure)
		goto out;

	/* Compose RPC reply header */
	switch (rp->c_type) {
	case RC_NOCACHE:
		break;
	case RC_REPLSTAT:
		svc_putu32(&rqstp->rq_res.head[0], rp->c_replstat);
		rtn = RC_REPLY;
		break;
	case RC_REPLBUFF:
		if (!nfsd_cache_append(rqstp, &rp->c_replvec))
			goto out;	/* should not happen */
		rtn = RC_REPLY;
		break;
	default:
		printk(KERN_WARNING "nfsd: bad repcache type %d\n", rp->c_type);
		nfsd_reply_cache_free_locked(b, rp, nn);
	}

	goto out;
}

/*
 * Update a cache entry. This is called from nfsd_dispatch when
 * the procedure has been executed and the complete reply is in
 * rqstp->rq_res.
 *
 * We're copying around data here rather than swapping buffers because
 * the toplevel loop requires max-sized buffers, which would be a waste
 * of memory for a cache with a max reply size of 100 bytes (diropokres).
 *
 * If we should start to use different types of cache entries tailored
 * specifically for attrstat and fh's, we may save even more space.
 *
 * Also note that a cachetype of RC_NOCACHE can legally be passed when
 * nfsd failed to encode a reply that otherwise would have been cached.
 * In this case, nfsd_cache_update is called with statp == NULL.
 */
void
nfsd_cache_update(struct svc_rqst *rqstp, int cachetype, __be32 *statp)
{
	struct nfsd_net *nn = net_generic(SVC_NET(rqstp), nfsd_net_id);
	struct svc_cacherep *rp = rqstp->rq_cacherep;
	struct kvec	*resv = &rqstp->rq_res.head[0], *cachv;
	u32		hash;
	struct nfsd_drc_bucket *b;
	int		len;
	size_t		bufsize = 0;

	if (!rp)
		return;

	hash = nfsd_cache_hash(rp->c_key.k_xid, nn);
	b = &nn->drc_hashtbl[hash];

	len = resv->iov_len - ((char*)statp - (char*)resv->iov_base);
	len >>= 2;

	/* Don't cache excessive amounts of data and XDR failures */
	if (!statp || len > (256 >> 2)) {
		nfsd_reply_cache_free(b, rp, nn);
		return;
	}

	switch (cachetype) {
	case RC_REPLSTAT:
		if (len != 1)
			printk("nfsd: RC_REPLSTAT/reply len %d!\n",len);
		rp->c_replstat = *statp;
		break;
	case RC_REPLBUFF:
		cachv = &rp->c_replvec;
		bufsize = len << 2;
		cachv->iov_base = kmalloc(bufsize, GFP_KERNEL);
		if (!cachv->iov_base) {
			nfsd_reply_cache_free(b, rp, nn);
			return;
		}
		cachv->iov_len = bufsize;
		memcpy(cachv->iov_base, statp, bufsize);
		break;
	case RC_NOCACHE:
		nfsd_reply_cache_free(b, rp, nn);
		return;
	}
	spin_lock(&b->cache_lock);
	nn->drc_mem_usage += bufsize;
	lru_put_end(b, rp);
	rp->c_secure = test_bit(RQ_SECURE, &rqstp->rq_flags);
	rp->c_type = cachetype;
	rp->c_state = RC_DONE;
	spin_unlock(&b->cache_lock);
	return;
}

/*
 * Copy cached reply to current reply buffer. Should always fit.
 * FIXME as reply is in a page, we should just attach the page, and
 * keep a refcount....
 */
static int
nfsd_cache_append(struct svc_rqst *rqstp, struct kvec *data)
{
	struct kvec	*vec = &rqstp->rq_res.head[0];

	if (vec->iov_len + data->iov_len > PAGE_SIZE) {
		printk(KERN_WARNING "nfsd: cached reply too large (%zd).\n",
				data->iov_len);
		return 0;
	}
	memcpy((char*)vec->iov_base + vec->iov_len, data->iov_base, data->iov_len);
	vec->iov_len += data->iov_len;
	return 1;
}

/*
 * Note that fields may be added, removed or reordered in the future. Programs
 * scraping this file for info should test the labels to ensure they're
 * getting the correct field.
 */
static int nfsd_reply_cache_stats_show(struct seq_file *m, void *v)
{
<<<<<<< HEAD
	struct nfsd_net *nn = v;
=======
	struct nfsd_net *nn = m->private;
>>>>>>> bb831786

	seq_printf(m, "max entries:           %u\n", nn->max_drc_entries);
	seq_printf(m, "num entries:           %u\n",
			atomic_read(&nn->num_drc_entries));
	seq_printf(m, "hash buckets:          %u\n", 1 << nn->maskbits);
	seq_printf(m, "mem usage:             %u\n", nn->drc_mem_usage);
	seq_printf(m, "cache hits:            %u\n", nfsdstats.rchits);
	seq_printf(m, "cache misses:          %u\n", nfsdstats.rcmisses);
	seq_printf(m, "not cached:            %u\n", nfsdstats.rcnocache);
	seq_printf(m, "payload misses:        %u\n", nn->payload_misses);
	seq_printf(m, "longest chain len:     %u\n", nn->longest_chain);
	seq_printf(m, "cachesize at longest:  %u\n", nn->longest_chain_cachesize);
	return 0;
}

int nfsd_reply_cache_stats_open(struct inode *inode, struct file *file)
{
	struct nfsd_net *nn = net_generic(file_inode(file)->i_sb->s_fs_info,
								nfsd_net_id);

	return single_open(file, nfsd_reply_cache_stats_show, nn);
}<|MERGE_RESOLUTION|>--- conflicted
+++ resolved
@@ -571,11 +571,7 @@
  */
 static int nfsd_reply_cache_stats_show(struct seq_file *m, void *v)
 {
-<<<<<<< HEAD
-	struct nfsd_net *nn = v;
-=======
 	struct nfsd_net *nn = m->private;
->>>>>>> bb831786
 
 	seq_printf(m, "max entries:           %u\n", nn->max_drc_entries);
 	seq_printf(m, "num entries:           %u\n",
