--- conflicted
+++ resolved
@@ -5503,10 +5503,7 @@
 	ALC274_FIXUP_DELL_AIO_LINEOUT_VERB,
 	ALC298_FIXUP_TPT470_DOCK,
 	ALC255_FIXUP_DUMMY_LINEOUT_VERB,
-<<<<<<< HEAD
-=======
 	ALC255_FIXUP_DELL_HEADSET_MIC,
->>>>>>> 99fec39e
 };
 
 static const struct hda_fixup alc269_fixups[] = {
@@ -6367,8 +6364,6 @@
 		.chained = true,
 		.chain_id = ALC255_FIXUP_DELL1_MIC_NO_PRESENCE
 	},
-<<<<<<< HEAD
-=======
 	[ALC255_FIXUP_DELL_HEADSET_MIC] = {
 		.type = HDA_FIXUP_PINS,
 		.v.pins = (const struct hda_pintbl[]) {
@@ -6376,7 +6371,6 @@
 			{ }
 		},
 	},
->>>>>>> 99fec39e
 };
 
 static const struct snd_pci_quirk alc269_fixup_tbl[] = {
@@ -6431,11 +6425,8 @@
 	SND_PCI_QUIRK(0x1028, 0x082a, "Dell XPS 13 9360", ALC256_FIXUP_DELL_XPS_13_HEADPHONE_NOISE),
 	SND_PCI_QUIRK(0x1028, 0x084b, "Dell", ALC274_FIXUP_DELL_AIO_LINEOUT_VERB),
 	SND_PCI_QUIRK(0x1028, 0x084e, "Dell", ALC274_FIXUP_DELL_AIO_LINEOUT_VERB),
-<<<<<<< HEAD
-=======
 	SND_PCI_QUIRK(0x1028, 0x0871, "Dell Precision 3630", ALC255_FIXUP_DELL_HEADSET_MIC),
 	SND_PCI_QUIRK(0x1028, 0x0872, "Dell Precision 3630", ALC255_FIXUP_DELL_HEADSET_MIC),
->>>>>>> 99fec39e
 	SND_PCI_QUIRK(0x1028, 0x0873, "Dell Precision 3930", ALC255_FIXUP_DUMMY_LINEOUT_VERB),
 	SND_PCI_QUIRK(0x1028, 0x164a, "Dell", ALC293_FIXUP_DELL1_MIC_NO_PRESENCE),
 	SND_PCI_QUIRK(0x1028, 0x164b, "Dell", ALC293_FIXUP_DELL1_MIC_NO_PRESENCE),
