/* SPDX-License-Identifier: GPL-2.0 */
#ifndef _LINUX_SCHED_H
#define _LINUX_SCHED_H

/*
 * Define 'struct task_struct' and provide the main scheduler
 * APIs (schedule(), wakeup variants, etc.)
 */

#include <uapi/linux/sched.h>

#include <asm/current.h>

#include <linux/pid.h>
#include <linux/sem.h>
#include <linux/shm.h>
#include <linux/kcov.h>
#include <linux/mutex.h>
#include <linux/plist.h>
#include <linux/hrtimer.h>
#include <linux/seccomp.h>
#include <linux/nodemask.h>
#include <linux/rcupdate.h>
#include <linux/resource.h>
#include <linux/latencytop.h>
#include <linux/sched/prio.h>
#include <linux/signal_types.h>
#include <linux/mm_types_task.h>
#include <linux/task_io_accounting.h>
#include <asm/kmap_types.h>

/* task_struct member predeclarations (sorted alphabetically): */
struct audit_context;
struct backing_dev_info;
struct bio_list;
struct blk_plug;
struct cfs_rq;
struct fs_struct;
struct futex_pi_state;
struct io_context;
struct mempolicy;
struct nameidata;
struct nsproxy;
struct perf_event_context;
struct pid_namespace;
struct pipe_inode_info;
struct rcu_node;
struct reclaim_state;
struct robust_list_head;
struct sched_attr;
struct sched_param;
struct seq_file;
struct sighand_struct;
struct signal_struct;
struct task_delay_info;
struct task_group;

/*
 * Task state bitmask. NOTE! These bits are also
 * encoded in fs/proc/array.c: get_task_state().
 *
 * We have two separate sets of flags: task->state
 * is about runnability, while task->exit_state are
 * about the task exiting. Confusing, but this way
 * modifying one set can't modify the other one by
 * mistake.
 */

/* Used in tsk->state: */
#define TASK_RUNNING			0x0000
#define TASK_INTERRUPTIBLE		0x0001
#define TASK_UNINTERRUPTIBLE		0x0002
#define __TASK_STOPPED			0x0004
#define __TASK_TRACED			0x0008
/* Used in tsk->exit_state: */
#define EXIT_DEAD			0x0010
#define EXIT_ZOMBIE			0x0020
#define EXIT_TRACE			(EXIT_ZOMBIE | EXIT_DEAD)
/* Used in tsk->state again: */
#define TASK_PARKED			0x0040
#define TASK_DEAD			0x0080
#define TASK_WAKEKILL			0x0100
#define TASK_WAKING			0x0200
#define TASK_NOLOAD			0x0400
#define TASK_NEW			0x0800
#define TASK_STATE_MAX			0x1000

/* Convenience macros for the sake of set_current_state: */
#define TASK_KILLABLE			(TASK_WAKEKILL | TASK_UNINTERRUPTIBLE)
#define TASK_STOPPED			(TASK_WAKEKILL | __TASK_STOPPED)
#define TASK_TRACED			(TASK_WAKEKILL | __TASK_TRACED)

#define TASK_IDLE			(TASK_UNINTERRUPTIBLE | TASK_NOLOAD)

/* Convenience macros for the sake of wake_up(): */
#define TASK_NORMAL			(TASK_INTERRUPTIBLE | TASK_UNINTERRUPTIBLE)

/* get_task_state(): */
#define TASK_REPORT			(TASK_RUNNING | TASK_INTERRUPTIBLE | \
					 TASK_UNINTERRUPTIBLE | __TASK_STOPPED | \
					 __TASK_TRACED | EXIT_DEAD | EXIT_ZOMBIE | \
					 TASK_PARKED)

#define task_is_stopped(task)		((task->state & __TASK_STOPPED) != 0)

#define task_contributes_to_load(task)	((task->state & TASK_UNINTERRUPTIBLE) != 0 && \
					 (task->flags & PF_FROZEN) == 0 && \
					 (task->state & TASK_NOLOAD) == 0)

#ifdef CONFIG_DEBUG_ATOMIC_SLEEP

#define __set_current_state(state_value)			\
	do {							\
		current->task_state_change = _THIS_IP_;		\
		current->state = (state_value);			\
	} while (0)
#define set_current_state(state_value)				\
	do {							\
		current->task_state_change = _THIS_IP_;		\
		smp_store_mb(current->state, (state_value));	\
	} while (0)

#define __set_current_state_no_track(state_value)		\
		current->state = (state_value);
#define set_current_state_no_track(state_value)			\
		smp_store_mb(current->state, (state_value));

#else
/*
 * set_current_state() includes a barrier so that the write of current->state
 * is correctly serialised wrt the caller's subsequent test of whether to
 * actually sleep:
 *
 *   for (;;) {
 *	set_current_state(TASK_UNINTERRUPTIBLE);
 *	if (!need_sleep)
 *		break;
 *
 *	schedule();
 *   }
 *   __set_current_state(TASK_RUNNING);
 *
 * If the caller does not need such serialisation (because, for instance, the
 * condition test and condition change and wakeup are under the same lock) then
 * use __set_current_state().
 *
 * The above is typically ordered against the wakeup, which does:
 *
 *	need_sleep = false;
 *	wake_up_state(p, TASK_UNINTERRUPTIBLE);
 *
 * Where wake_up_state() (and all other wakeup primitives) imply enough
 * barriers to order the store of the variable against wakeup.
 *
 * Wakeup will do: if (@state & p->state) p->state = TASK_RUNNING, that is,
 * once it observes the TASK_UNINTERRUPTIBLE store the waking CPU can issue a
 * TASK_RUNNING store which can collide with __set_current_state(TASK_RUNNING).
 *
 * This is obviously fine, since they both store the exact same value.
 *
 * Also see the comments of try_to_wake_up().
 */
#define __set_current_state(state_value) do { current->state = (state_value); } while (0)
#define set_current_state(state_value)	 smp_store_mb(current->state, (state_value))

#define __set_current_state_no_track(state_value)	__set_current_state(state_value)
#define set_current_state_no_track(state_value)		set_current_state(state_value)
#endif

/* Task command name length: */
#define TASK_COMM_LEN			16

extern cpumask_var_t			cpu_isolated_map;

extern void scheduler_tick(void);

#define	MAX_SCHEDULE_TIMEOUT		LONG_MAX

extern long schedule_timeout(long timeout);
extern long schedule_timeout_interruptible(long timeout);
extern long schedule_timeout_killable(long timeout);
extern long schedule_timeout_uninterruptible(long timeout);
extern long schedule_timeout_idle(long timeout);
asmlinkage void schedule(void);
extern void schedule_preempt_disabled(void);

extern int __must_check io_schedule_prepare(void);
extern void io_schedule_finish(int token);
extern long io_schedule_timeout(long timeout);
extern void io_schedule(void);

/**
 * struct prev_cputime - snapshot of system and user cputime
 * @utime: time spent in user mode
 * @stime: time spent in system mode
 * @lock: protects the above two fields
 *
 * Stores previous user/system time values such that we can guarantee
 * monotonicity.
 */
struct prev_cputime {
#ifndef CONFIG_VIRT_CPU_ACCOUNTING_NATIVE
	u64				utime;
	u64				stime;
	raw_spinlock_t			lock;
#endif
};

/**
 * struct task_cputime - collected CPU time counts
 * @utime:		time spent in user mode, in nanoseconds
 * @stime:		time spent in kernel mode, in nanoseconds
 * @sum_exec_runtime:	total time spent on the CPU, in nanoseconds
 *
 * This structure groups together three kinds of CPU time that are tracked for
 * threads and thread groups.  Most things considering CPU time want to group
 * these counts together and treat all three of them in parallel.
 */
struct task_cputime {
	u64				utime;
	u64				stime;
	unsigned long long		sum_exec_runtime;
};

/* Alternate field names when used on cache expirations: */
#define virt_exp			utime
#define prof_exp			stime
#define sched_exp			sum_exec_runtime

enum vtime_state {
	/* Task is sleeping or running in a CPU with VTIME inactive: */
	VTIME_INACTIVE = 0,
	/* Task runs in userspace in a CPU with VTIME active: */
	VTIME_USER,
	/* Task runs in kernelspace in a CPU with VTIME active: */
	VTIME_SYS,
};

struct vtime {
	seqcount_t		seqcount;
	unsigned long long	starttime;
	enum vtime_state	state;
	u64			utime;
	u64			stime;
	u64			gtime;
};

struct sched_info {
#ifdef CONFIG_SCHED_INFO
	/* Cumulative counters: */

	/* # of times we have run on this CPU: */
	unsigned long			pcount;

	/* Time spent waiting on a runqueue: */
	unsigned long long		run_delay;

	/* Timestamps: */

	/* When did we last run on a CPU? */
	unsigned long long		last_arrival;

	/* When were we last queued to run? */
	unsigned long long		last_queued;

#endif /* CONFIG_SCHED_INFO */
};

/*
 * Integer metrics need fixed point arithmetic, e.g., sched/fair
 * has a few: load, load_avg, util_avg, freq, and capacity.
 *
 * We define a basic fixed point arithmetic range, and then formalize
 * all these metrics based on that basic range.
 */
# define SCHED_FIXEDPOINT_SHIFT		10
# define SCHED_FIXEDPOINT_SCALE		(1L << SCHED_FIXEDPOINT_SHIFT)

struct load_weight {
	unsigned long			weight;
	u32				inv_weight;
};

/*
 * The load_avg/util_avg accumulates an infinite geometric series
 * (see __update_load_avg() in kernel/sched/fair.c).
 *
 * [load_avg definition]
 *
 *   load_avg = runnable% * scale_load_down(load)
 *
 * where runnable% is the time ratio that a sched_entity is runnable.
 * For cfs_rq, it is the aggregated load_avg of all runnable and
 * blocked sched_entities.
 *
 * load_avg may also take frequency scaling into account:
 *
 *   load_avg = runnable% * scale_load_down(load) * freq%
 *
 * where freq% is the CPU frequency normalized to the highest frequency.
 *
 * [util_avg definition]
 *
 *   util_avg = running% * SCHED_CAPACITY_SCALE
 *
 * where running% is the time ratio that a sched_entity is running on
 * a CPU. For cfs_rq, it is the aggregated util_avg of all runnable
 * and blocked sched_entities.
 *
 * util_avg may also factor frequency scaling and CPU capacity scaling:
 *
 *   util_avg = running% * SCHED_CAPACITY_SCALE * freq% * capacity%
 *
 * where freq% is the same as above, and capacity% is the CPU capacity
 * normalized to the greatest capacity (due to uarch differences, etc).
 *
 * N.B., the above ratios (runnable%, running%, freq%, and capacity%)
 * themselves are in the range of [0, 1]. To do fixed point arithmetics,
 * we therefore scale them to as large a range as necessary. This is for
 * example reflected by util_avg's SCHED_CAPACITY_SCALE.
 *
 * [Overflow issue]
 *
 * The 64-bit load_sum can have 4353082796 (=2^64/47742/88761) entities
 * with the highest load (=88761), always runnable on a single cfs_rq,
 * and should not overflow as the number already hits PID_MAX_LIMIT.
 *
 * For all other cases (including 32-bit kernels), struct load_weight's
 * weight will overflow first before we do, because:
 *
 *    Max(load_avg) <= Max(load.weight)
 *
 * Then it is the load_weight's responsibility to consider overflow
 * issues.
 */
struct sched_avg {
	u64				last_update_time;
	u64				load_sum;
	u32				util_sum;
	u32				period_contrib;
	unsigned long			load_avg;
	unsigned long			util_avg;
};

struct sched_statistics {
#ifdef CONFIG_SCHEDSTATS
	u64				wait_start;
	u64				wait_max;
	u64				wait_count;
	u64				wait_sum;
	u64				iowait_count;
	u64				iowait_sum;

	u64				sleep_start;
	u64				sleep_max;
	s64				sum_sleep_runtime;

	u64				block_start;
	u64				block_max;
	u64				exec_max;
	u64				slice_max;

	u64				nr_migrations_cold;
	u64				nr_failed_migrations_affine;
	u64				nr_failed_migrations_running;
	u64				nr_failed_migrations_hot;
	u64				nr_forced_migrations;

	u64				nr_wakeups;
	u64				nr_wakeups_sync;
	u64				nr_wakeups_migrate;
	u64				nr_wakeups_local;
	u64				nr_wakeups_remote;
	u64				nr_wakeups_affine;
	u64				nr_wakeups_affine_attempts;
	u64				nr_wakeups_passive;
	u64				nr_wakeups_idle;
#endif
};

struct sched_entity {
	/* For load-balancing: */
	struct load_weight		load;
	struct rb_node			run_node;
	struct list_head		group_node;
	unsigned int			on_rq;

	u64				exec_start;
	u64				sum_exec_runtime;
	u64				vruntime;
	u64				prev_sum_exec_runtime;

	u64				nr_migrations;

	struct sched_statistics		statistics;

#ifdef CONFIG_FAIR_GROUP_SCHED
	int				depth;
	struct sched_entity		*parent;
	/* rq on which this entity is (to be) queued: */
	struct cfs_rq			*cfs_rq;
	/* rq "owned" by this entity/group: */
	struct cfs_rq			*my_q;
#endif

#ifdef CONFIG_SMP
	/*
	 * Per entity load average tracking.
	 *
	 * Put into separate cache line so it does not
	 * collide with read-mostly values above.
	 */
	struct sched_avg		avg ____cacheline_aligned_in_smp;
#endif
};

struct sched_rt_entity {
	struct list_head		run_list;
	unsigned long			timeout;
	unsigned long			watchdog_stamp;
	unsigned int			time_slice;
	unsigned short			on_rq;
	unsigned short			on_list;

	struct sched_rt_entity		*back;
#ifdef CONFIG_RT_GROUP_SCHED
	struct sched_rt_entity		*parent;
	/* rq on which this entity is (to be) queued: */
	struct rt_rq			*rt_rq;
	/* rq "owned" by this entity/group: */
	struct rt_rq			*my_q;
#endif
} __randomize_layout;

struct sched_dl_entity {
	struct rb_node			rb_node;

	/*
	 * Original scheduling parameters. Copied here from sched_attr
	 * during sched_setattr(), they will remain the same until
	 * the next sched_setattr().
	 */
	u64				dl_runtime;	/* Maximum runtime for each instance	*/
	u64				dl_deadline;	/* Relative deadline of each instance	*/
	u64				dl_period;	/* Separation of two instances (period) */
	u64				dl_bw;		/* dl_runtime / dl_period		*/
	u64				dl_density;	/* dl_runtime / dl_deadline		*/

	/*
	 * Actual scheduling parameters. Initialized with the values above,
	 * they are continously updated during task execution. Note that
	 * the remaining runtime could be < 0 in case we are in overrun.
	 */
	s64				runtime;	/* Remaining runtime for this instance	*/
	u64				deadline;	/* Absolute deadline for this instance	*/
	unsigned int			flags;		/* Specifying the scheduler behaviour	*/

	/*
	 * Some bool flags:
	 *
	 * @dl_throttled tells if we exhausted the runtime. If so, the
	 * task has to wait for a replenishment to be performed at the
	 * next firing of dl_timer.
	 *
	 * @dl_boosted tells if we are boosted due to DI. If so we are
	 * outside bandwidth enforcement mechanism (but only until we
	 * exit the critical section);
	 *
	 * @dl_yielded tells if task gave up the CPU before consuming
	 * all its available runtime during the last job.
	 *
	 * @dl_non_contending tells if the task is inactive while still
	 * contributing to the active utilization. In other words, it
	 * indicates if the inactive timer has been armed and its handler
	 * has not been executed yet. This flag is useful to avoid race
	 * conditions between the inactive timer handler and the wakeup
	 * code.
	 */
	int				dl_throttled;
	int				dl_boosted;
	int				dl_yielded;
	int				dl_non_contending;

	/*
	 * Bandwidth enforcement timer. Each -deadline task has its
	 * own bandwidth to be enforced, thus we need one timer per task.
	 */
	struct hrtimer			dl_timer;

	/*
	 * Inactive timer, responsible for decreasing the active utilization
	 * at the "0-lag time". When a -deadline task blocks, it contributes
	 * to GRUB's active utilization until the "0-lag time", hence a
	 * timer is needed to decrease the active utilization at the correct
	 * time.
	 */
	struct hrtimer inactive_timer;
};

union rcu_special {
	struct {
		u8			blocked;
		u8			need_qs;
		u8			exp_need_qs;

		/* Otherwise the compiler can store garbage here: */
		u8			pad;
	} b; /* Bits. */
	u32 s; /* Set of bits. */
};

enum perf_event_task_context {
	perf_invalid_context = -1,
	perf_hw_context = 0,
	perf_sw_context,
	perf_nr_task_contexts,
};

struct wake_q_node {
	struct wake_q_node *next;
};

struct task_struct {
#ifdef CONFIG_THREAD_INFO_IN_TASK
	/*
	 * For reasons of header soup (see current_thread_info()), this
	 * must be the first element of task_struct.
	 */
	struct thread_info		thread_info;
#endif
	/* -1 unrunnable, 0 runnable, >0 stopped: */
	volatile long			state;
	/* saved state for "spinlock sleepers" */
	volatile long			saved_state;

	/*
	 * This begins the randomizable portion of task_struct. Only
	 * scheduling-critical items should be added above here.
	 */
	randomized_struct_fields_start

	void				*stack;
	atomic_t			usage;
	/* Per task flags (PF_*), defined further below: */
	unsigned int			flags;
	unsigned int			ptrace;

#ifdef CONFIG_SMP
	struct llist_node		wake_entry;
	int				on_cpu;
#ifdef CONFIG_THREAD_INFO_IN_TASK
	/* Current CPU: */
	unsigned int			cpu;
#endif
	unsigned int			wakee_flips;
	unsigned long			wakee_flip_decay_ts;
	struct task_struct		*last_wakee;

	int				wake_cpu;
#endif
	int				on_rq;

	int				prio;
	int				static_prio;
	int				normal_prio;
	unsigned int			rt_priority;

	const struct sched_class	*sched_class;
	struct sched_entity		se;
	struct sched_rt_entity		rt;
#ifdef CONFIG_CGROUP_SCHED
	struct task_group		*sched_task_group;
#endif
	struct sched_dl_entity		dl;

#ifdef CONFIG_PREEMPT_NOTIFIERS
	/* List of struct preempt_notifier: */
	struct hlist_head		preempt_notifiers;
#endif

#ifdef CONFIG_BLK_DEV_IO_TRACE
	unsigned int			btrace_seq;
#endif

	unsigned int			policy;
	int				nr_cpus_allowed;
	const cpumask_t			*cpus_ptr;
	cpumask_t			cpus_mask;
#if defined(CONFIG_PREEMPT_COUNT) && defined(CONFIG_SMP)
	int				migrate_disable;
	int				migrate_disable_update;
	int				pinned_on_cpu;
# ifdef CONFIG_SCHED_DEBUG
	int				migrate_disable_atomic;
# endif

#elif !defined(CONFIG_SMP) && defined(CONFIG_PREEMPT_RT_BASE)
	int				migrate_disable;
# ifdef CONFIG_SCHED_DEBUG
	int				migrate_disable_atomic;
# endif
#endif
<<<<<<< HEAD
=======
#ifdef CONFIG_PREEMPT_RT_FULL
	int				sleeping_lock;
#endif
>>>>>>> 2e605545

#ifdef CONFIG_PREEMPT_RCU
	int				rcu_read_lock_nesting;
	union rcu_special		rcu_read_unlock_special;
	struct list_head		rcu_node_entry;
	struct rcu_node			*rcu_blocked_node;
#endif /* #ifdef CONFIG_PREEMPT_RCU */

#ifdef CONFIG_TASKS_RCU
	unsigned long			rcu_tasks_nvcsw;
	u8				rcu_tasks_holdout;
	u8				rcu_tasks_idx;
	int				rcu_tasks_idle_cpu;
	struct list_head		rcu_tasks_holdout_list;
#endif /* #ifdef CONFIG_TASKS_RCU */

	struct sched_info		sched_info;

	struct list_head		tasks;
#ifdef CONFIG_SMP
	struct plist_node		pushable_tasks;
	struct rb_node			pushable_dl_tasks;
#endif

	struct mm_struct		*mm;
	struct mm_struct		*active_mm;

	/* Per-thread vma caching: */
	struct vmacache			vmacache;

#ifdef SPLIT_RSS_COUNTING
	struct task_rss_stat		rss_stat;
#endif
	int				exit_state;
	int				exit_code;
	int				exit_signal;
	/* The signal sent when the parent dies: */
	int				pdeath_signal;
	/* JOBCTL_*, siglock protected: */
	unsigned long			jobctl;

	/* Used for emulating ABI behavior of previous Linux versions: */
	unsigned int			personality;

	/* Scheduler bits, serialized by scheduler locks: */
	unsigned			sched_reset_on_fork:1;
	unsigned			sched_contributes_to_load:1;
	unsigned			sched_migrated:1;
	unsigned			sched_remote_wakeup:1;
	/* Force alignment to the next boundary: */
	unsigned			:0;

	/* Unserialized, strictly 'current' */

	/* Bit to tell LSMs we're in execve(): */
	unsigned			in_execve:1;
	unsigned			in_iowait:1;
#ifndef TIF_RESTORE_SIGMASK
	unsigned			restore_sigmask:1;
#endif
#ifdef CONFIG_MEMCG
	unsigned			memcg_may_oom:1;
#ifndef CONFIG_SLOB
	unsigned			memcg_kmem_skip_account:1;
#endif
#endif
#ifdef CONFIG_COMPAT_BRK
	unsigned			brk_randomized:1;
#endif
#ifdef CONFIG_CGROUPS
	/* disallow userland-initiated cgroup migration */
	unsigned			no_cgroup_migration:1;
#endif

	unsigned long			atomic_flags; /* Flags requiring atomic access. */

	struct restart_block		restart_block;

	pid_t				pid;
	pid_t				tgid;

#ifdef CONFIG_CC_STACKPROTECTOR
	/* Canary value for the -fstack-protector GCC feature: */
	unsigned long			stack_canary;
#endif
	/*
	 * Pointers to the (original) parent process, youngest child, younger sibling,
	 * older sibling, respectively.  (p->father can be replaced with
	 * p->real_parent->pid)
	 */

	/* Real parent process: */
	struct task_struct __rcu	*real_parent;

	/* Recipient of SIGCHLD, wait4() reports: */
	struct task_struct __rcu	*parent;

	/*
	 * Children/sibling form the list of natural children:
	 */
	struct list_head		children;
	struct list_head		sibling;
	struct task_struct		*group_leader;

	/*
	 * 'ptraced' is the list of tasks this task is using ptrace() on.
	 *
	 * This includes both natural children and PTRACE_ATTACH targets.
	 * 'ptrace_entry' is this task's link on the p->parent->ptraced list.
	 */
	struct list_head		ptraced;
	struct list_head		ptrace_entry;

	/* PID/PID hash table linkage. */
	struct pid_link			pids[PIDTYPE_MAX];
	struct list_head		thread_group;
	struct list_head		thread_node;

	struct completion		*vfork_done;

	/* CLONE_CHILD_SETTID: */
	int __user			*set_child_tid;

	/* CLONE_CHILD_CLEARTID: */
	int __user			*clear_child_tid;

	u64				utime;
	u64				stime;
#ifdef CONFIG_ARCH_HAS_SCALED_CPUTIME
	u64				utimescaled;
	u64				stimescaled;
#endif
	u64				gtime;
	struct prev_cputime		prev_cputime;
#ifdef CONFIG_VIRT_CPU_ACCOUNTING_GEN
	struct vtime			vtime;
#endif

#ifdef CONFIG_NO_HZ_FULL
	atomic_t			tick_dep_mask;
#endif
	/* Context switch counts: */
	unsigned long			nvcsw;
	unsigned long			nivcsw;

	/* Monotonic time in nsecs: */
	u64				start_time;

	/* Boot based time in nsecs: */
	u64				real_start_time;

	/* MM fault and swap info: this can arguably be seen as either mm-specific or thread-specific: */
	unsigned long			min_flt;
	unsigned long			maj_flt;

#ifdef CONFIG_POSIX_TIMERS
	struct task_cputime		cputime_expires;
	struct list_head		cpu_timers[3];
#ifdef CONFIG_PREEMPT_RT_BASE
	struct task_struct		*posix_timer_list;
#endif
#endif

	/* Process credentials: */

	/* Tracer's credentials at attach: */
	const struct cred __rcu		*ptracer_cred;

	/* Objective and real subjective task credentials (COW): */
	const struct cred __rcu		*real_cred;

	/* Effective (overridable) subjective task credentials (COW): */
	const struct cred __rcu		*cred;

	/*
	 * executable name, excluding path.
	 *
	 * - normally initialized setup_new_exec()
	 * - access it with [gs]et_task_comm()
	 * - lock it with task_lock()
	 */
	char				comm[TASK_COMM_LEN];

	struct nameidata		*nameidata;

#ifdef CONFIG_SYSVIPC
	struct sysv_sem			sysvsem;
	struct sysv_shm			sysvshm;
#endif
#ifdef CONFIG_DETECT_HUNG_TASK
	unsigned long			last_switch_count;
#endif
	/* Filesystem information: */
	struct fs_struct		*fs;

	/* Open file information: */
	struct files_struct		*files;

	/* Namespaces: */
	struct nsproxy			*nsproxy;

	/* Signal handlers: */
	struct signal_struct		*signal;
	struct sighand_struct		*sighand;
	struct sigqueue			*sigqueue_cache;

	sigset_t			blocked;
	sigset_t			real_blocked;
	/* Restored if set_restore_sigmask() was used: */
	sigset_t			saved_sigmask;
	struct sigpending		pending;
#ifdef CONFIG_PREEMPT_RT_FULL
	/* TODO: move me into ->restart_block ? */
	struct				siginfo forced_info;
#endif
	unsigned long			sas_ss_sp;
	size_t				sas_ss_size;
	unsigned int			sas_ss_flags;

	struct callback_head		*task_works;

	struct audit_context		*audit_context;
#ifdef CONFIG_AUDITSYSCALL
	kuid_t				loginuid;
	unsigned int			sessionid;
#endif
	struct seccomp			seccomp;

	/* Thread group tracking: */
	u32				parent_exec_id;
	u32				self_exec_id;

	/* Protection against (de-)allocation: mm, files, fs, tty, keyrings, mems_allowed, mempolicy: */
	spinlock_t			alloc_lock;

	/* Protection of the PI data structures: */
	raw_spinlock_t			pi_lock;

	struct wake_q_node		wake_q;
	struct wake_q_node		wake_q_sleeper;

#ifdef CONFIG_RT_MUTEXES
	/* PI waiters blocked on a rt_mutex held by this task: */
	struct rb_root_cached		pi_waiters;
	/* Updated under owner's pi_lock and rq lock */
	struct task_struct		*pi_top_task;
	/* Deadlock detection and priority inheritance handling: */
	struct rt_mutex_waiter		*pi_blocked_on;
#endif

#ifdef CONFIG_DEBUG_MUTEXES
	/* Mutex deadlock detection: */
	struct mutex_waiter		*blocked_on;
#endif

#ifdef CONFIG_TRACE_IRQFLAGS
	unsigned int			irq_events;
	unsigned long			hardirq_enable_ip;
	unsigned long			hardirq_disable_ip;
	unsigned int			hardirq_enable_event;
	unsigned int			hardirq_disable_event;
	int				hardirqs_enabled;
	int				hardirq_context;
	unsigned long			softirq_disable_ip;
	unsigned long			softirq_enable_ip;
	unsigned int			softirq_disable_event;
	unsigned int			softirq_enable_event;
	int				softirqs_enabled;
	int				softirq_context;
#endif

#ifdef CONFIG_LOCKDEP
# define MAX_LOCK_DEPTH			48UL
	u64				curr_chain_key;
	int				lockdep_depth;
	unsigned int			lockdep_recursion;
	struct held_lock		held_locks[MAX_LOCK_DEPTH];
#endif

#ifdef CONFIG_LOCKDEP_CROSSRELEASE
#define MAX_XHLOCKS_NR 64UL
	struct hist_lock *xhlocks; /* Crossrelease history locks */
	unsigned int xhlock_idx;
	/* For restoring at history boundaries */
	unsigned int xhlock_idx_hist[XHLOCK_CTX_NR];
	unsigned int hist_id;
	/* For overwrite check at each context exit */
	unsigned int hist_id_save[XHLOCK_CTX_NR];
#endif

#ifdef CONFIG_UBSAN
	unsigned int			in_ubsan;
#endif

	/* Journalling filesystem info: */
	void				*journal_info;

	/* Stacked block device info: */
	struct bio_list			*bio_list;

#ifdef CONFIG_BLOCK
	/* Stack plugging: */
	struct blk_plug			*plug;
#endif

	/* VM state: */
	struct reclaim_state		*reclaim_state;

	struct backing_dev_info		*backing_dev_info;

	struct io_context		*io_context;

	/* Ptrace state: */
	unsigned long			ptrace_message;
	siginfo_t			*last_siginfo;

	struct task_io_accounting	ioac;
#ifdef CONFIG_TASK_XACCT
	/* Accumulated RSS usage: */
	u64				acct_rss_mem1;
	/* Accumulated virtual memory usage: */
	u64				acct_vm_mem1;
	/* stime + utime since last update: */
	u64				acct_timexpd;
#endif
#ifdef CONFIG_CPUSETS
	/* Protected by ->alloc_lock: */
	nodemask_t			mems_allowed;
	/* Seqence number to catch updates: */
	seqcount_t			mems_allowed_seq;
	int				cpuset_mem_spread_rotor;
	int				cpuset_slab_spread_rotor;
#endif
#ifdef CONFIG_CGROUPS
	/* Control Group info protected by css_set_lock: */
	struct css_set __rcu		*cgroups;
	/* cg_list protected by css_set_lock and tsk->alloc_lock: */
	struct list_head		cg_list;
#endif
#ifdef CONFIG_INTEL_RDT
	u32				closid;
	u32				rmid;
#endif
#ifdef CONFIG_FUTEX
	struct robust_list_head __user	*robust_list;
#ifdef CONFIG_COMPAT
	struct compat_robust_list_head __user *compat_robust_list;
#endif
	struct list_head		pi_state_list;
	struct futex_pi_state		*pi_state_cache;
#endif
#ifdef CONFIG_PERF_EVENTS
	struct perf_event_context	*perf_event_ctxp[perf_nr_task_contexts];
	struct mutex			perf_event_mutex;
	struct list_head		perf_event_list;
#endif
#ifdef CONFIG_DEBUG_PREEMPT
	unsigned long			preempt_disable_ip;
#endif
#ifdef CONFIG_NUMA
	/* Protected by alloc_lock: */
	struct mempolicy		*mempolicy;
	short				il_prev;
	short				pref_node_fork;
#endif
#ifdef CONFIG_NUMA_BALANCING
	int				numa_scan_seq;
	unsigned int			numa_scan_period;
	unsigned int			numa_scan_period_max;
	int				numa_preferred_nid;
	unsigned long			numa_migrate_retry;
	/* Migration stamp: */
	u64				node_stamp;
	u64				last_task_numa_placement;
	u64				last_sum_exec_runtime;
	struct callback_head		numa_work;

	struct list_head		numa_entry;
	struct numa_group		*numa_group;

	/*
	 * numa_faults is an array split into four regions:
	 * faults_memory, faults_cpu, faults_memory_buffer, faults_cpu_buffer
	 * in this precise order.
	 *
	 * faults_memory: Exponential decaying average of faults on a per-node
	 * basis. Scheduling placement decisions are made based on these
	 * counts. The values remain static for the duration of a PTE scan.
	 * faults_cpu: Track the nodes the process was running on when a NUMA
	 * hinting fault was incurred.
	 * faults_memory_buffer and faults_cpu_buffer: Record faults per node
	 * during the current scan window. When the scan completes, the counts
	 * in faults_memory and faults_cpu decay and these values are copied.
	 */
	unsigned long			*numa_faults;
	unsigned long			total_numa_faults;

	/*
	 * numa_faults_locality tracks if faults recorded during the last
	 * scan window were remote/local or failed to migrate. The task scan
	 * period is adapted based on the locality of the faults with different
	 * weights depending on whether they were shared or private faults
	 */
	unsigned long			numa_faults_locality[3];

	unsigned long			numa_pages_migrated;
#endif /* CONFIG_NUMA_BALANCING */

	struct tlbflush_unmap_batch	tlb_ubc;

	struct rcu_head			rcu;

	/* Cache last used pipe for splice(): */
	struct pipe_inode_info		*splice_pipe;

	struct page_frag		task_frag;

#ifdef CONFIG_TASK_DELAY_ACCT
	struct task_delay_info		*delays;
#endif

#ifdef CONFIG_FAULT_INJECTION
	int				make_it_fail;
	unsigned int			fail_nth;
#endif
	/*
	 * When (nr_dirtied >= nr_dirtied_pause), it's time to call
	 * balance_dirty_pages() for a dirty throttling pause:
	 */
	int				nr_dirtied;
	int				nr_dirtied_pause;
	/* Start of a write-and-pause period: */
	unsigned long			dirty_paused_when;

#ifdef CONFIG_LATENCYTOP
	int				latency_record_count;
	struct latency_record		latency_record[LT_SAVECOUNT];
#endif
	/*
	 * Time slack values; these are used to round up poll() and
	 * select() etc timeout values. These are in nanoseconds.
	 */
	u64				timer_slack_ns;
	u64				default_timer_slack_ns;

#ifdef CONFIG_KASAN
	unsigned int			kasan_depth;
#endif

#ifdef CONFIG_FUNCTION_GRAPH_TRACER
	/* Index of current stored address in ret_stack: */
	int				curr_ret_stack;

	/* Stack of return addresses for return function tracing: */
	struct ftrace_ret_stack		*ret_stack;

	/* Timestamp for last schedule: */
	unsigned long long		ftrace_timestamp;

	/*
	 * Number of functions that haven't been traced
	 * because of depth overrun:
	 */
	atomic_t			trace_overrun;

	/* Pause tracing: */
	atomic_t			tracing_graph_pause;
#endif

#ifdef CONFIG_TRACING
	/* State flags for use by tracers: */
	unsigned long			trace;

	/* Bitmask and counter of trace recursion: */
	unsigned long			trace_recursion;
#endif /* CONFIG_TRACING */

#ifdef CONFIG_KCOV
	/* Coverage collection mode enabled for this task (0 if disabled): */
	enum kcov_mode			kcov_mode;

	/* Size of the kcov_area: */
	unsigned int			kcov_size;

	/* Buffer for coverage collection: */
	void				*kcov_area;

	/* KCOV descriptor wired with this task or NULL: */
	struct kcov			*kcov;
#endif

#ifdef CONFIG_MEMCG
	struct mem_cgroup		*memcg_in_oom;
	gfp_t				memcg_oom_gfp_mask;
	int				memcg_oom_order;

	/* Number of pages to reclaim on returning to userland: */
	unsigned int			memcg_nr_pages_over_high;
#endif

#ifdef CONFIG_UPROBES
	struct uprobe_task		*utask;
#endif
#if defined(CONFIG_BCACHE) || defined(CONFIG_BCACHE_MODULE)
	unsigned int			sequential_io;
	unsigned int			sequential_io_avg;
#endif
#ifdef CONFIG_PREEMPT_RT_BASE
	struct rcu_head			put_rcu;
	int				softirq_nestcnt;
	unsigned int			softirqs_raised;
#endif
#ifdef CONFIG_PREEMPT_RT_FULL
# if defined CONFIG_HIGHMEM || defined CONFIG_X86_32
	int				kmap_idx;
	pte_t				kmap_pte[KM_TYPE_NR];
# endif
#endif
#ifdef CONFIG_DEBUG_ATOMIC_SLEEP
	unsigned long			task_state_change;
#endif
#ifdef CONFIG_PREEMPT_RT_FULL
	int				xmit_recursion;
#endif
	int				pagefault_disabled;
#ifdef CONFIG_MMU
	struct task_struct		*oom_reaper_list;
#endif
#ifdef CONFIG_VMAP_STACK
	struct vm_struct		*stack_vm_area;
#endif
#ifdef CONFIG_THREAD_INFO_IN_TASK
	/* A live task holds one reference: */
	atomic_t			stack_refcount;
#endif
#ifdef CONFIG_LIVEPATCH
	int patch_state;
#endif
#ifdef CONFIG_SECURITY
	/* Used by LSM modules for access restriction: */
	void				*security;
#endif

	/*
	 * New fields for task_struct should be added above here, so that
	 * they are included in the randomized portion of task_struct.
	 */
	randomized_struct_fields_end

	/* CPU-specific state of this task: */
	struct thread_struct		thread;

	/*
	 * WARNING: on x86, 'thread_struct' contains a variable-sized
	 * structure.  It *MUST* be at the end of 'task_struct'.
	 *
	 * Do not put anything below here!
	 */
};

static inline struct pid *task_pid(struct task_struct *task)
{
	return task->pids[PIDTYPE_PID].pid;
}

static inline struct pid *task_tgid(struct task_struct *task)
{
	return task->group_leader->pids[PIDTYPE_PID].pid;
}

/*
 * Without tasklist or RCU lock it is not safe to dereference
 * the result of task_pgrp/task_session even if task == current,
 * we can race with another thread doing sys_setsid/sys_setpgid.
 */
static inline struct pid *task_pgrp(struct task_struct *task)
{
	return task->group_leader->pids[PIDTYPE_PGID].pid;
}

static inline struct pid *task_session(struct task_struct *task)
{
	return task->group_leader->pids[PIDTYPE_SID].pid;
}

/*
 * the helpers to get the task's different pids as they are seen
 * from various namespaces
 *
 * task_xid_nr()     : global id, i.e. the id seen from the init namespace;
 * task_xid_vnr()    : virtual id, i.e. the id seen from the pid namespace of
 *                     current.
 * task_xid_nr_ns()  : id seen from the ns specified;
 *
 * see also pid_nr() etc in include/linux/pid.h
 */
pid_t __task_pid_nr_ns(struct task_struct *task, enum pid_type type, struct pid_namespace *ns);

static inline pid_t task_pid_nr(struct task_struct *tsk)
{
	return tsk->pid;
}

static inline pid_t task_pid_nr_ns(struct task_struct *tsk, struct pid_namespace *ns)
{
	return __task_pid_nr_ns(tsk, PIDTYPE_PID, ns);
}

static inline pid_t task_pid_vnr(struct task_struct *tsk)
{
	return __task_pid_nr_ns(tsk, PIDTYPE_PID, NULL);
}


static inline pid_t task_tgid_nr(struct task_struct *tsk)
{
	return tsk->tgid;
}

/**
 * pid_alive - check that a task structure is not stale
 * @p: Task structure to be checked.
 *
 * Test if a process is not yet dead (at most zombie state)
 * If pid_alive fails, then pointers within the task structure
 * can be stale and must not be dereferenced.
 *
 * Return: 1 if the process is alive. 0 otherwise.
 */
static inline int pid_alive(const struct task_struct *p)
{
	return p->pids[PIDTYPE_PID].pid != NULL;
}

static inline pid_t task_pgrp_nr_ns(struct task_struct *tsk, struct pid_namespace *ns)
{
	return __task_pid_nr_ns(tsk, PIDTYPE_PGID, ns);
}

static inline pid_t task_pgrp_vnr(struct task_struct *tsk)
{
	return __task_pid_nr_ns(tsk, PIDTYPE_PGID, NULL);
}


static inline pid_t task_session_nr_ns(struct task_struct *tsk, struct pid_namespace *ns)
{
	return __task_pid_nr_ns(tsk, PIDTYPE_SID, ns);
}

static inline pid_t task_session_vnr(struct task_struct *tsk)
{
	return __task_pid_nr_ns(tsk, PIDTYPE_SID, NULL);
}

static inline pid_t task_tgid_nr_ns(struct task_struct *tsk, struct pid_namespace *ns)
{
	return __task_pid_nr_ns(tsk, __PIDTYPE_TGID, ns);
}

static inline pid_t task_tgid_vnr(struct task_struct *tsk)
{
	return __task_pid_nr_ns(tsk, __PIDTYPE_TGID, NULL);
}

static inline pid_t task_ppid_nr_ns(const struct task_struct *tsk, struct pid_namespace *ns)
{
	pid_t pid = 0;

	rcu_read_lock();
	if (pid_alive(tsk))
		pid = task_tgid_nr_ns(rcu_dereference(tsk->real_parent), ns);
	rcu_read_unlock();

	return pid;
}

static inline pid_t task_ppid_nr(const struct task_struct *tsk)
{
	return task_ppid_nr_ns(tsk, &init_pid_ns);
}

/* Obsolete, do not use: */
static inline pid_t task_pgrp_nr(struct task_struct *tsk)
{
	return task_pgrp_nr_ns(tsk, &init_pid_ns);
}

#define TASK_REPORT_IDLE	(TASK_REPORT + 1)
#define TASK_REPORT_MAX		(TASK_REPORT_IDLE << 1)

static inline unsigned int __get_task_state(struct task_struct *tsk)
{
	unsigned int tsk_state = READ_ONCE(tsk->state);
	unsigned int state = (tsk_state | tsk->exit_state) & TASK_REPORT;

	BUILD_BUG_ON_NOT_POWER_OF_2(TASK_REPORT_MAX);

	if (tsk_state == TASK_IDLE)
		state = TASK_REPORT_IDLE;

	return fls(state);
}

static inline char __task_state_to_char(unsigned int state)
{
	static const char state_char[] = "RSDTtXZPI";

	BUILD_BUG_ON(1 + ilog2(TASK_REPORT_MAX) != sizeof(state_char) - 1);

	return state_char[state];
}

static inline char task_state_to_char(struct task_struct *tsk)
{
	return __task_state_to_char(__get_task_state(tsk));
}

/**
 * is_global_init - check if a task structure is init. Since init
 * is free to have sub-threads we need to check tgid.
 * @tsk: Task structure to be checked.
 *
 * Check if a task structure is the first user space task the kernel created.
 *
 * Return: 1 if the task structure is init. 0 otherwise.
 */
static inline int is_global_init(struct task_struct *tsk)
{
	return task_tgid_nr(tsk) == 1;
}

extern struct pid *cad_pid;

/*
 * Per process flags
 */
#define PF_IN_SOFTIRQ		0x00000001      /* Task is serving softirq */
#define PF_IDLE			0x00000002	/* I am an IDLE thread */
#define PF_EXITING		0x00000004	/* Getting shut down */
#define PF_EXITPIDONE		0x00000008	/* PI exit done on shut down */
#define PF_VCPU			0x00000010	/* I'm a virtual CPU */
#define PF_WQ_WORKER		0x00000020	/* I'm a workqueue worker */
#define PF_FORKNOEXEC		0x00000040	/* Forked but didn't exec */
#define PF_MCE_PROCESS		0x00000080      /* Process policy on mce errors */
#define PF_SUPERPRIV		0x00000100	/* Used super-user privileges */
#define PF_DUMPCORE		0x00000200	/* Dumped core */
#define PF_SIGNALED		0x00000400	/* Killed by a signal */
#define PF_MEMALLOC		0x00000800	/* Allocating memory */
#define PF_NPROC_EXCEEDED	0x00001000	/* set_user() noticed that RLIMIT_NPROC was exceeded */
#define PF_USED_MATH		0x00002000	/* If unset the fpu must be initialized before use */
#define PF_USED_ASYNC		0x00004000	/* Used async_schedule*(), used by module init */
#define PF_NOFREEZE		0x00008000	/* This thread should not be frozen */
#define PF_FROZEN		0x00010000	/* Frozen for system suspend */
#define PF_KSWAPD		0x00020000	/* I am kswapd */
#define PF_MEMALLOC_NOFS	0x00040000	/* All allocation requests will inherit GFP_NOFS */
#define PF_MEMALLOC_NOIO	0x00080000	/* All allocation requests will inherit GFP_NOIO */
#define PF_LESS_THROTTLE	0x00100000	/* Throttle me less: I clean memory */
#define PF_KTHREAD		0x00200000	/* I am a kernel thread */
#define PF_RANDOMIZE		0x00400000	/* Randomize virtual address space */
#define PF_SWAPWRITE		0x00800000	/* Allowed to write to swap */
#define PF_NO_SETAFFINITY	0x04000000	/* Userland is not allowed to meddle with cpus_mask */
#define PF_MCE_EARLY		0x08000000      /* Early kill for mce process policy */
#define PF_MUTEX_TESTER		0x20000000	/* Thread belongs to the rt mutex tester */
#define PF_FREEZER_SKIP		0x40000000	/* Freezer should not count it as freezable */
#define PF_SUSPEND_TASK		0x80000000      /* This thread called freeze_processes() and should not be frozen */

/*
 * Only the _current_ task can read/write to tsk->flags, but other
 * tasks can access tsk->flags in readonly mode for example
 * with tsk_used_math (like during threaded core dumping).
 * There is however an exception to this rule during ptrace
 * or during fork: the ptracer task is allowed to write to the
 * child->flags of its traced child (same goes for fork, the parent
 * can write to the child->flags), because we're guaranteed the
 * child is not running and in turn not changing child->flags
 * at the same time the parent does it.
 */
#define clear_stopped_child_used_math(child)	do { (child)->flags &= ~PF_USED_MATH; } while (0)
#define set_stopped_child_used_math(child)	do { (child)->flags |= PF_USED_MATH; } while (0)
#define clear_used_math()			clear_stopped_child_used_math(current)
#define set_used_math()				set_stopped_child_used_math(current)

#define conditional_stopped_child_used_math(condition, child) \
	do { (child)->flags &= ~PF_USED_MATH, (child)->flags |= (condition) ? PF_USED_MATH : 0; } while (0)

#define conditional_used_math(condition)	conditional_stopped_child_used_math(condition, current)

#define copy_to_stopped_child_used_math(child) \
	do { (child)->flags &= ~PF_USED_MATH, (child)->flags |= current->flags & PF_USED_MATH; } while (0)

/* NOTE: this will return 0 or PF_USED_MATH, it will never return 1 */
#define tsk_used_math(p)			((p)->flags & PF_USED_MATH)
#define used_math()				tsk_used_math(current)

static inline bool is_percpu_thread(void)
{
#ifdef CONFIG_SMP
	return (current->flags & PF_NO_SETAFFINITY) &&
		(current->nr_cpus_allowed  == 1);
#else
	return true;
#endif
}

/* Per-process atomic flags. */
#define PFA_NO_NEW_PRIVS		0	/* May not gain new privileges. */
#define PFA_SPREAD_PAGE			1	/* Spread page cache over cpuset */
#define PFA_SPREAD_SLAB			2	/* Spread some slab caches over cpuset */


#define TASK_PFA_TEST(name, func)					\
	static inline bool task_##func(struct task_struct *p)		\
	{ return test_bit(PFA_##name, &p->atomic_flags); }

#define TASK_PFA_SET(name, func)					\
	static inline void task_set_##func(struct task_struct *p)	\
	{ set_bit(PFA_##name, &p->atomic_flags); }

#define TASK_PFA_CLEAR(name, func)					\
	static inline void task_clear_##func(struct task_struct *p)	\
	{ clear_bit(PFA_##name, &p->atomic_flags); }

TASK_PFA_TEST(NO_NEW_PRIVS, no_new_privs)
TASK_PFA_SET(NO_NEW_PRIVS, no_new_privs)

TASK_PFA_TEST(SPREAD_PAGE, spread_page)
TASK_PFA_SET(SPREAD_PAGE, spread_page)
TASK_PFA_CLEAR(SPREAD_PAGE, spread_page)

TASK_PFA_TEST(SPREAD_SLAB, spread_slab)
TASK_PFA_SET(SPREAD_SLAB, spread_slab)
TASK_PFA_CLEAR(SPREAD_SLAB, spread_slab)

static inline void
current_restore_flags(unsigned long orig_flags, unsigned long flags)
{
	current->flags &= ~flags;
	current->flags |= orig_flags & flags;
}

extern int cpuset_cpumask_can_shrink(const struct cpumask *cur, const struct cpumask *trial);
extern int task_can_attach(struct task_struct *p, const struct cpumask *cs_cpus_allowed);
#ifdef CONFIG_SMP
extern void do_set_cpus_allowed(struct task_struct *p, const struct cpumask *new_mask);
extern int set_cpus_allowed_ptr(struct task_struct *p, const struct cpumask *new_mask);
#else
static inline void do_set_cpus_allowed(struct task_struct *p, const struct cpumask *new_mask)
{
}
static inline int set_cpus_allowed_ptr(struct task_struct *p, const struct cpumask *new_mask)
{
	if (!cpumask_test_cpu(0, new_mask))
		return -EINVAL;
	return 0;
}
#endif

#ifndef cpu_relax_yield
#define cpu_relax_yield() cpu_relax()
#endif

extern int yield_to(struct task_struct *p, bool preempt);
extern void set_user_nice(struct task_struct *p, long nice);
extern int task_prio(const struct task_struct *p);

/**
 * task_nice - return the nice value of a given task.
 * @p: the task in question.
 *
 * Return: The nice value [ -20 ... 0 ... 19 ].
 */
static inline int task_nice(const struct task_struct *p)
{
	return PRIO_TO_NICE((p)->static_prio);
}

extern int can_nice(const struct task_struct *p, const int nice);
extern int task_curr(const struct task_struct *p);
extern int idle_cpu(int cpu);
extern int sched_setscheduler(struct task_struct *, int, const struct sched_param *);
extern int sched_setscheduler_nocheck(struct task_struct *, int, const struct sched_param *);
extern int sched_setattr(struct task_struct *, const struct sched_attr *);
extern struct task_struct *idle_task(int cpu);

/**
 * is_idle_task - is the specified task an idle task?
 * @p: the task in question.
 *
 * Return: 1 if @p is an idle task. 0 otherwise.
 */
static inline bool is_idle_task(const struct task_struct *p)
{
	return !!(p->flags & PF_IDLE);
}

extern struct task_struct *curr_task(int cpu);
extern void ia64_set_curr_task(int cpu, struct task_struct *p);

void yield(void);

union thread_union {
#ifndef CONFIG_THREAD_INFO_IN_TASK
	struct thread_info thread_info;
#endif
	unsigned long stack[THREAD_SIZE/sizeof(long)];
};

#ifdef CONFIG_THREAD_INFO_IN_TASK
static inline struct thread_info *task_thread_info(struct task_struct *task)
{
	return &task->thread_info;
}
#elif !defined(__HAVE_THREAD_FUNCTIONS)
# define task_thread_info(task)	((struct thread_info *)(task)->stack)
#endif

/*
 * find a task by one of its numerical ids
 *
 * find_task_by_pid_ns():
 *      finds a task by its pid in the specified namespace
 * find_task_by_vpid():
 *      finds a task by its virtual pid
 *
 * see also find_vpid() etc in include/linux/pid.h
 */

extern struct task_struct *find_task_by_vpid(pid_t nr);
extern struct task_struct *find_task_by_pid_ns(pid_t nr, struct pid_namespace *ns);

extern int wake_up_state(struct task_struct *tsk, unsigned int state);
extern int wake_up_process(struct task_struct *tsk);
extern int wake_up_lock_sleeper(struct task_struct *tsk);
extern void wake_up_new_task(struct task_struct *tsk);

#ifdef CONFIG_SMP
extern void kick_process(struct task_struct *tsk);
#else
static inline void kick_process(struct task_struct *tsk) { }
#endif

extern void __set_task_comm(struct task_struct *tsk, const char *from, bool exec);

static inline void set_task_comm(struct task_struct *tsk, const char *from)
{
	__set_task_comm(tsk, from, false);
}

extern char *__get_task_comm(char *to, size_t len, struct task_struct *tsk);
#define get_task_comm(buf, tsk) ({			\
	BUILD_BUG_ON(sizeof(buf) != TASK_COMM_LEN);	\
	__get_task_comm(buf, sizeof(buf), tsk);		\
})

#ifdef CONFIG_SMP
void scheduler_ipi(void);
extern unsigned long wait_task_inactive(struct task_struct *, long match_state);
#else
static inline void scheduler_ipi(void) { }
static inline unsigned long wait_task_inactive(struct task_struct *p, long match_state)
{
	return 1;
}
#endif

/*
 * Set thread flags in other task's structures.
 * See asm/thread_info.h for TIF_xxxx flags available:
 */
static inline void set_tsk_thread_flag(struct task_struct *tsk, int flag)
{
	set_ti_thread_flag(task_thread_info(tsk), flag);
}

static inline void clear_tsk_thread_flag(struct task_struct *tsk, int flag)
{
	clear_ti_thread_flag(task_thread_info(tsk), flag);
}

static inline int test_and_set_tsk_thread_flag(struct task_struct *tsk, int flag)
{
	return test_and_set_ti_thread_flag(task_thread_info(tsk), flag);
}

static inline int test_and_clear_tsk_thread_flag(struct task_struct *tsk, int flag)
{
	return test_and_clear_ti_thread_flag(task_thread_info(tsk), flag);
}

static inline int test_tsk_thread_flag(struct task_struct *tsk, int flag)
{
	return test_ti_thread_flag(task_thread_info(tsk), flag);
}

static inline void set_tsk_need_resched(struct task_struct *tsk)
{
	set_tsk_thread_flag(tsk,TIF_NEED_RESCHED);
}

static inline void clear_tsk_need_resched(struct task_struct *tsk)
{
	clear_tsk_thread_flag(tsk,TIF_NEED_RESCHED);
}

static inline int test_tsk_need_resched(struct task_struct *tsk)
{
	return unlikely(test_tsk_thread_flag(tsk,TIF_NEED_RESCHED));
}

#ifdef CONFIG_PREEMPT_LAZY
static inline void set_tsk_need_resched_lazy(struct task_struct *tsk)
{
	set_tsk_thread_flag(tsk,TIF_NEED_RESCHED_LAZY);
}

static inline void clear_tsk_need_resched_lazy(struct task_struct *tsk)
{
	clear_tsk_thread_flag(tsk,TIF_NEED_RESCHED_LAZY);
}

static inline int test_tsk_need_resched_lazy(struct task_struct *tsk)
{
	return unlikely(test_tsk_thread_flag(tsk,TIF_NEED_RESCHED_LAZY));
}

static inline int need_resched_lazy(void)
{
	return test_thread_flag(TIF_NEED_RESCHED_LAZY);
}

static inline int need_resched_now(void)
{
	return test_thread_flag(TIF_NEED_RESCHED);
}

#else
static inline void clear_tsk_need_resched_lazy(struct task_struct *tsk) { }
static inline int need_resched_lazy(void) { return 0; }

static inline int need_resched_now(void)
{
	return test_thread_flag(TIF_NEED_RESCHED);
}

#endif


static inline bool __task_is_stopped_or_traced(struct task_struct *task)
{
	if (task->state & (__TASK_STOPPED | __TASK_TRACED))
		return true;
#ifdef CONFIG_PREEMPT_RT_FULL
	if (task->saved_state & (__TASK_STOPPED | __TASK_TRACED))
		return true;
#endif
	return false;
}

static inline bool task_is_stopped_or_traced(struct task_struct *task)
{
	bool traced_stopped;

#ifdef CONFIG_PREEMPT_RT_FULL
	unsigned long flags;

	raw_spin_lock_irqsave(&task->pi_lock, flags);
	traced_stopped = __task_is_stopped_or_traced(task);
	raw_spin_unlock_irqrestore(&task->pi_lock, flags);
#else
	traced_stopped = __task_is_stopped_or_traced(task);
#endif
	return traced_stopped;
}

static inline bool task_is_traced(struct task_struct *task)
{
	bool traced = false;

	if (task->state & __TASK_TRACED)
		return true;
#ifdef CONFIG_PREEMPT_RT_FULL
	/* in case the task is sleeping on tasklist_lock */
	raw_spin_lock_irq(&task->pi_lock);
	if (task->state & __TASK_TRACED)
		traced = true;
	else if (task->saved_state & __TASK_TRACED)
		traced = true;
	raw_spin_unlock_irq(&task->pi_lock);
#endif
	return traced;
}

/*
 * cond_resched() and cond_resched_lock(): latency reduction via
 * explicit rescheduling in places that are safe. The return
 * value indicates whether a reschedule was done in fact.
 * cond_resched_lock() will drop the spinlock before scheduling,
 * cond_resched_softirq() will enable bhs before scheduling.
 */
#ifndef CONFIG_PREEMPT
extern int _cond_resched(void);
#else
static inline int _cond_resched(void) { return 0; }
#endif

#define cond_resched() ({			\
	___might_sleep(__FILE__, __LINE__, 0);	\
	_cond_resched();			\
})

extern int __cond_resched_lock(spinlock_t *lock);

#define cond_resched_lock(lock) ({				\
	___might_sleep(__FILE__, __LINE__, PREEMPT_LOCK_OFFSET);\
	__cond_resched_lock(lock);				\
})

#ifndef CONFIG_PREEMPT_RT_FULL
extern int __cond_resched_softirq(void);

#define cond_resched_softirq() ({					\
	___might_sleep(__FILE__, __LINE__, SOFTIRQ_DISABLE_OFFSET);	\
	__cond_resched_softirq();					\
})
#else
# define cond_resched_softirq()		cond_resched()
#endif

static inline void cond_resched_rcu(void)
{
#if defined(CONFIG_DEBUG_ATOMIC_SLEEP) || !defined(CONFIG_PREEMPT_RCU)
	rcu_read_unlock();
	cond_resched();
	rcu_read_lock();
#endif
}

/*
 * Does a critical section need to be broken due to another
 * task waiting?: (technically does not depend on CONFIG_PREEMPT,
 * but a general need for low latency)
 */
static inline int spin_needbreak(spinlock_t *lock)
{
#ifdef CONFIG_PREEMPT
	return spin_is_contended(lock);
#else
	return 0;
#endif
}

static __always_inline bool need_resched(void)
{
	return unlikely(tif_need_resched());
}

#ifdef CONFIG_PREEMPT_RT_FULL
static inline void sleeping_lock_inc(void)
{
	current->sleeping_lock++;
}

static inline void sleeping_lock_dec(void)
{
	current->sleeping_lock--;
}

#else

static inline void sleeping_lock_inc(void) { }
static inline void sleeping_lock_dec(void) { }
#endif

/*
 * Wrappers for p->thread_info->cpu access. No-op on UP.
 */
#ifdef CONFIG_SMP

static inline unsigned int task_cpu(const struct task_struct *p)
{
#ifdef CONFIG_THREAD_INFO_IN_TASK
	return p->cpu;
#else
	return task_thread_info(p)->cpu;
#endif
}

extern void set_task_cpu(struct task_struct *p, unsigned int cpu);

#else

static inline unsigned int task_cpu(const struct task_struct *p)
{
	return 0;
}

static inline void set_task_cpu(struct task_struct *p, unsigned int cpu)
{
}

#endif /* CONFIG_SMP */

/*
 * In order to reduce various lock holder preemption latencies provide an
 * interface to see if a vCPU is currently running or not.
 *
 * This allows us to terminate optimistic spin loops and block, analogous to
 * the native optimistic spin heuristic of testing if the lock owner task is
 * running or not.
 */
#ifndef vcpu_is_preempted
# define vcpu_is_preempted(cpu)	false
#endif

extern long sched_setaffinity(pid_t pid, const struct cpumask *new_mask);
extern long sched_getaffinity(pid_t pid, struct cpumask *mask);

#ifndef TASK_SIZE_OF
#define TASK_SIZE_OF(tsk)	TASK_SIZE
#endif

#endif<|MERGE_RESOLUTION|>--- conflicted
+++ resolved
@@ -600,12 +600,9 @@
 	int				migrate_disable_atomic;
 # endif
 #endif
-<<<<<<< HEAD
-=======
 #ifdef CONFIG_PREEMPT_RT_FULL
 	int				sleeping_lock;
 #endif
->>>>>>> 2e605545
 
 #ifdef CONFIG_PREEMPT_RCU
 	int				rcu_read_lock_nesting;
