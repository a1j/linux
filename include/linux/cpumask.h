--- conflicted
+++ resolved
@@ -118,88 +118,6 @@
 	return cpu;
 }
 
-<<<<<<< HEAD
-=======
-#if NR_CPUS == 1
-/* Uniprocessor.  Assume all masks are "1". */
-static inline unsigned int cpumask_first(const struct cpumask *srcp)
-{
-	return 0;
-}
-
-static inline unsigned int cpumask_first_zero(const struct cpumask *srcp)
-{
-	return 0;
-}
-
-static inline unsigned int cpumask_first_and(const struct cpumask *srcp1,
-					     const struct cpumask *srcp2)
-{
-	return 0;
-}
-
-static inline unsigned int cpumask_last(const struct cpumask *srcp)
-{
-	return 0;
-}
-
-/* Valid inputs for n are -1 and 0. */
-static inline unsigned int cpumask_next(int n, const struct cpumask *srcp)
-{
-	return n+1;
-}
-
-static inline unsigned int cpumask_next_zero(int n, const struct cpumask *srcp)
-{
-	return n+1;
-}
-
-static inline unsigned int cpumask_next_and(int n,
-					    const struct cpumask *srcp,
-					    const struct cpumask *andp)
-{
-	return n+1;
-}
-
-static inline unsigned int cpumask_next_wrap(int n, const struct cpumask *mask,
-					     int start, bool wrap)
-{
-	/* cpu0 unless stop condition, wrap and at cpu0, then nr_cpumask_bits */
-	return (wrap && n == 0);
-}
-
-/* cpu must be a valid cpu, ie 0, so there's no other choice. */
-static inline unsigned int cpumask_any_but(const struct cpumask *mask,
-					   unsigned int cpu)
-{
-	return 1;
-}
-
-static inline unsigned int cpumask_local_spread(unsigned int i, int node)
-{
-	return 0;
-}
-
-static inline unsigned int cpumask_any_and_distribute(const struct cpumask *src1p,
-					     const struct cpumask *src2p) {
-	return cpumask_first_and(src1p, src2p);
-}
-
-static inline unsigned int cpumask_any_distribute(const struct cpumask *srcp)
-{
-	return cpumask_first(srcp);
-}
-
-#define for_each_cpu(cpu, mask)			\
-	for ((cpu) = 0; (cpu) < 1; (cpu)++, (void)mask)
-#define for_each_cpu_not(cpu, mask)		\
-	for ((cpu) = 0; (cpu) < 1; (cpu)++, (void)mask)
-#define for_each_cpu_wrap(cpu, mask, start)	\
-	for ((cpu) = 0; (cpu) < 1; (cpu)++, (void)mask, (void)(start))
-#define for_each_cpu_and(cpu, mask1, mask2)	\
-	for ((cpu) = 0; (cpu) < 1; (cpu)++, (void)mask1, (void)mask2)
-#else
->>>>>>> 36d4b36b
 /**
  * cpumask_first - get the first cpu in a cpumask
  * @srcp: the cpumask pointer
@@ -277,10 +195,6 @@
 	return find_next_zero_bit(cpumask_bits(srcp), nr_cpumask_bits, n+1);
 }
 
-<<<<<<< HEAD
-int __pure cpumask_next_and(int n, const struct cpumask *, const struct cpumask *);
-int __pure cpumask_any_but(const struct cpumask *mask, unsigned int cpu);
-
 #if NR_CPUS == 1
 /* Uniprocessor: there is only one valid CPU */
 static inline unsigned int cpumask_local_spread(unsigned int i, int node)
@@ -298,7 +212,12 @@
 	return cpumask_first(srcp);
 }
 #else
-=======
+unsigned int cpumask_local_spread(unsigned int i, int node);
+unsigned int cpumask_any_and_distribute(const struct cpumask *src1p,
+			       const struct cpumask *src2p);
+unsigned int cpumask_any_distribute(const struct cpumask *srcp);
+#endif /* NR_CPUS */
+
 /**
  * cpumask_next_and - get the next cpu in *src1p & *src2p
  * @n: the cpu prior to the place to search (ie. return will be > @n)
@@ -318,17 +237,6 @@
 		nr_cpumask_bits, n + 1);
 }
 
->>>>>>> 36d4b36b
-unsigned int cpumask_local_spread(unsigned int i, int node);
-unsigned int cpumask_any_and_distribute(const struct cpumask *src1p,
-			       const struct cpumask *src2p);
-<<<<<<< HEAD
-int cpumask_any_distribute(const struct cpumask *srcp);
-#endif /* NR_CPUS */
-=======
-unsigned int cpumask_any_distribute(const struct cpumask *srcp);
->>>>>>> 36d4b36b
-
 /**
  * for_each_cpu - iterate over every cpu in a mask
  * @cpu: the (optionally unsigned) integer iterator
@@ -353,11 +261,7 @@
 		(cpu) = cpumask_next_zero((cpu), (mask)),	\
 		(cpu) < nr_cpu_ids;)
 
-<<<<<<< HEAD
-int __pure cpumask_next_wrap(int n, const struct cpumask *mask, int start, bool wrap);
-=======
-unsigned int cpumask_next_wrap(int n, const struct cpumask *mask, int start, bool wrap);
->>>>>>> 36d4b36b
+unsigned int __pure cpumask_next_wrap(int n, const struct cpumask *mask, int start, bool wrap);
 
 /**
  * for_each_cpu_wrap - iterate over every cpu in a mask, starting at a specified location
@@ -392,8 +296,6 @@
 	for ((cpu) = -1;						\
 		(cpu) = cpumask_next_and((cpu), (mask1), (mask2)),	\
 		(cpu) < nr_cpu_ids;)
-<<<<<<< HEAD
-=======
 
 /**
  * cpumask_any_but - return a "random" in a cpumask, but not this one.
@@ -414,8 +316,6 @@
 			break;
 	return i;
 }
-#endif /* SMP */
->>>>>>> 36d4b36b
 
 #define CPU_BITS_NONE						\
 {								\
