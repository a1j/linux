--- conflicted
+++ resolved
@@ -733,7 +733,6 @@
 		if (fmt[1] == '4')
 			return ip4_addr_string(buf, end, ptr, spec);
 		spec.flags &= ~SPECIAL;
-<<<<<<< HEAD
 		break;
 	}
 	spec.flags |= SMALL;
@@ -889,8 +888,6 @@
 	/* integer number formats - set up the flags and "break" */
 	case 'o':
 		spec->base = 8;
-=======
->>>>>>> 6574612f
 		break;
 
 	case 'x':
@@ -910,7 +907,6 @@
 		spec->type = FORMAT_TYPE_INVALID;
 		return fmt - start;
 	}
-<<<<<<< HEAD
 
 	if (spec->qualifier == 'L')
 		spec->type = FORMAT_TYPE_LONG_LONG;
@@ -934,203 +930,6 @@
 		else
 			spec->type = FORMAT_TYPE_UINT;
 	}
-=======
-	spec.flags |= SMALL;
-	if (spec.field_width == -1) {
-		spec.field_width = 2*sizeof(void *);
-		spec.flags |= ZEROPAD;
-	}
-	spec.base = 16;
-
-	return number(buf, end, (unsigned long) ptr, spec);
-}
-
-/*
- * Helper function to decode printf style format.
- * Each call decode a token from the format and return the
- * number of characters read (or likely the delta where it wants
- * to go on the next call).
- * The decoded token is returned through the parameters
- *
- * 'h', 'l', or 'L' for integer fields
- * 'z' support added 23/7/1999 S.H.
- * 'z' changed to 'Z' --davidm 1/25/99
- * 't' added for ptrdiff_t
- *
- * @fmt: the format string
- * @type of the token returned
- * @flags: various flags such as +, -, # tokens..
- * @field_width: overwritten width
- * @base: base of the number (octal, hex, ...)
- * @precision: precision of a number
- * @qualifier: qualifier of a number (long, size_t, ...)
- */
-static int format_decode(const char *fmt, struct printf_spec *spec)
-{
-	const char *start = fmt;
-
-	/* we finished early by reading the field width */
-	if (spec->type == FORMAT_TYPE_WIDTH) {
-		if (spec->field_width < 0) {
-			spec->field_width = -spec->field_width;
-			spec->flags |= LEFT;
-		}
-		spec->type = FORMAT_TYPE_NONE;
-		goto precision;
-	}
-
-	/* we finished early by reading the precision */
-	if (spec->type == FORMAT_TYPE_PRECISION) {
-		if (spec->precision < 0)
-			spec->precision = 0;
-
-		spec->type = FORMAT_TYPE_NONE;
-		goto qualifier;
-	}
-
-	/* By default */
-	spec->type = FORMAT_TYPE_NONE;
-
-	for (; *fmt ; ++fmt) {
-		if (*fmt == '%')
-			break;
-	}
-
-	/* Return the current non-format string */
-	if (fmt != start || !*fmt)
-		return fmt - start;
-
-	/* Process flags */
-	spec->flags = 0;
-
-	while (1) { /* this also skips first '%' */
-		bool found = true;
-
-		++fmt;
-
-		switch (*fmt) {
-		case '-': spec->flags |= LEFT;    break;
-		case '+': spec->flags |= PLUS;    break;
-		case ' ': spec->flags |= SPACE;   break;
-		case '#': spec->flags |= SPECIAL; break;
-		case '0': spec->flags |= ZEROPAD; break;
-		default:  found = false;
-		}
-
-		if (!found)
-			break;
-	}
-
-	/* get field width */
-	spec->field_width = -1;
-
-	if (isdigit(*fmt))
-		spec->field_width = skip_atoi(&fmt);
-	else if (*fmt == '*') {
-		/* it's the next argument */
-		spec->type = FORMAT_TYPE_WIDTH;
-		return ++fmt - start;
-	}
-
-precision:
-	/* get the precision */
-	spec->precision = -1;
-	if (*fmt == '.') {
-		++fmt;
-		if (isdigit(*fmt)) {
-			spec->precision = skip_atoi(&fmt);
-			if (spec->precision < 0)
-				spec->precision = 0;
-		} else if (*fmt == '*') {
-			/* it's the next argument */
-			spec->type = FORMAT_TYPE_PRECISION;
-			return ++fmt - start;
-		}
-	}
-
-qualifier:
-	/* get the conversion qualifier */
-	spec->qualifier = -1;
-	if (*fmt == 'h' || *fmt == 'l' || *fmt == 'L' ||
-	    *fmt == 'Z' || *fmt == 'z' || *fmt == 't') {
-		spec->qualifier = *fmt;
-		++fmt;
-		if (spec->qualifier == 'l' && *fmt == 'l') {
-			spec->qualifier = 'L';
-			++fmt;
-		}
-	}
-
-	/* default base */
-	spec->base = 10;
-	switch (*fmt) {
-	case 'c':
-		spec->type = FORMAT_TYPE_CHAR;
-		return ++fmt - start;
-
-	case 's':
-		spec->type = FORMAT_TYPE_STR;
-		return ++fmt - start;
-
-	case 'p':
-		spec->type = FORMAT_TYPE_PTR;
-		return fmt - start;
-		/* skip alnum */
-
-	case 'n':
-		spec->type = FORMAT_TYPE_NRCHARS;
-		return ++fmt - start;
-
-	case '%':
-		spec->type = FORMAT_TYPE_PERCENT_CHAR;
-		return ++fmt - start;
-
-	/* integer number formats - set up the flags and "break" */
-	case 'o':
-		spec->base = 8;
-		break;
-
-	case 'x':
-		spec->flags |= SMALL;
-
-	case 'X':
-		spec->base = 16;
-		break;
-
-	case 'd':
-	case 'i':
-		spec->flags |= SIGN;
-	case 'u':
-		break;
-
-	default:
-		spec->type = FORMAT_TYPE_INVALID;
-		return fmt - start;
-	}
-
-	if (spec->qualifier == 'L')
-		spec->type = FORMAT_TYPE_LONG_LONG;
-	else if (spec->qualifier == 'l') {
-		if (spec->flags & SIGN)
-			spec->type = FORMAT_TYPE_LONG;
-		else
-			spec->type = FORMAT_TYPE_ULONG;
-	} else if (spec->qualifier == 'Z' || spec->qualifier == 'z') {
-		spec->type = FORMAT_TYPE_SIZE_T;
-	} else if (spec->qualifier == 't') {
-		spec->type = FORMAT_TYPE_PTRDIFF;
-	} else if (spec->qualifier == 'h') {
-		if (spec->flags & SIGN)
-			spec->type = FORMAT_TYPE_SHORT;
-		else
-			spec->type = FORMAT_TYPE_USHORT;
-	} else {
-		if (spec->flags & SIGN)
-			spec->type = FORMAT_TYPE_INT;
-		else
-			spec->type = FORMAT_TYPE_UINT;
-	}
->>>>>>> 6574612f
 
 	return ++fmt - start;
 }
@@ -1252,16 +1051,6 @@
 			if (str < end)
 				*str = '%';
 			++str;
-<<<<<<< HEAD
-			if (*fmt) {
-				if (str < end)
-					*str = *fmt;
-				++str;
-			} else {
-				--fmt;
-			}
-=======
->>>>>>> 6574612f
 			break;
 
 		case FORMAT_TYPE_NRCHARS: {
@@ -1543,11 +1332,6 @@
 			break;
 
 		case FORMAT_TYPE_INVALID:
-<<<<<<< HEAD
-			if (!*fmt)
-				--fmt;
-=======
->>>>>>> 6574612f
 			break;
 
 		case FORMAT_TYPE_NRCHARS: {
@@ -1730,16 +1514,6 @@
 			if (str < end)
 				*str = '%';
 			++str;
-<<<<<<< HEAD
-			if (*fmt) {
-				if (str < end)
-					*str = *fmt;
-				++str;
-			} else {
-				--fmt;
-			}
-=======
->>>>>>> 6574612f
 			break;
 
 		case FORMAT_TYPE_NRCHARS:
