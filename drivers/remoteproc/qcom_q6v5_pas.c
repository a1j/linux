// SPDX-License-Identifier: GPL-2.0-only
/*
 * Qualcomm ADSP/SLPI Peripheral Image Loader for MSM8974 and MSM8996
 *
 * Copyright (C) 2016 Linaro Ltd
 * Copyright (C) 2014 Sony Mobile Communications AB
 * Copyright (c) 2012-2013, The Linux Foundation. All rights reserved.
 */

#include <linux/clk.h>
#include <linux/firmware.h>
#include <linux/interrupt.h>
#include <linux/kernel.h>
#include <linux/module.h>
#include <linux/of_address.h>
#include <linux/of_device.h>
#include <linux/platform_device.h>
#include <linux/pm_domain.h>
#include <linux/pm_runtime.h>
#include <linux/qcom_scm.h>
#include <linux/regulator/consumer.h>
#include <linux/remoteproc.h>
#include <linux/soc/qcom/mdt_loader.h>
#include <linux/soc/qcom/smem.h>
#include <linux/soc/qcom/smem_state.h>

#include "qcom_common.h"
#include "qcom_q6v5.h"
#include "remoteproc_internal.h"

struct adsp_data {
	int crash_reason_smem;
	const char *firmware_name;
	int pas_id;
	bool has_aggre2_clk;
	bool auto_boot;

	char **active_pd_names;
	char **proxy_pd_names;

	const char *ssr_name;
	const char *sysmon_name;
	int ssctl_id;
};

struct qcom_adsp {
	struct device *dev;
	struct rproc *rproc;

	struct qcom_q6v5 q6v5;

	struct clk *xo;
	struct clk *aggre2_clk;

	struct regulator *cx_supply;
	struct regulator *px_supply;

	struct device *active_pds[1];
	struct device *proxy_pds[3];

	int active_pd_count;
	int proxy_pd_count;

	int pas_id;
	int crash_reason_smem;
	bool has_aggre2_clk;

	struct completion start_done;
	struct completion stop_done;

	phys_addr_t mem_phys;
	phys_addr_t mem_reloc;
	void *mem_region;
	size_t mem_size;

	struct qcom_rproc_glink glink_subdev;
	struct qcom_rproc_subdev smd_subdev;
	struct qcom_rproc_ssr ssr_subdev;
	struct qcom_sysmon *sysmon;
};

static int adsp_pds_enable(struct qcom_adsp *adsp, struct device **pds,
			   size_t pd_count)
{
	int ret;
	int i;

	for (i = 0; i < pd_count; i++) {
		dev_pm_genpd_set_performance_state(pds[i], INT_MAX);
		ret = pm_runtime_get_sync(pds[i]);
		if (ret < 0)
			goto unroll_pd_votes;
	}

	return 0;

unroll_pd_votes:
	for (i--; i >= 0; i--) {
		dev_pm_genpd_set_performance_state(pds[i], 0);
		pm_runtime_put(pds[i]);
	}

	return ret;
};

static void adsp_pds_disable(struct qcom_adsp *adsp, struct device **pds,
			     size_t pd_count)
{
	int i;

	for (i = 0; i < pd_count; i++) {
		dev_pm_genpd_set_performance_state(pds[i], 0);
		pm_runtime_put(pds[i]);
	}
}

static int adsp_load(struct rproc *rproc, const struct firmware *fw)
{
	struct qcom_adsp *adsp = (struct qcom_adsp *)rproc->priv;

	return qcom_mdt_load(adsp->dev, fw, rproc->firmware, adsp->pas_id,
			     adsp->mem_region, adsp->mem_phys, adsp->mem_size,
			     &adsp->mem_reloc);

}

static int adsp_start(struct rproc *rproc)
{
	struct qcom_adsp *adsp = (struct qcom_adsp *)rproc->priv;
	int ret;

	qcom_q6v5_prepare(&adsp->q6v5);

	ret = adsp_pds_enable(adsp, adsp->active_pds, adsp->active_pd_count);
	if (ret < 0)
		goto disable_irqs;

	ret = adsp_pds_enable(adsp, adsp->proxy_pds, adsp->proxy_pd_count);
	if (ret < 0)
		goto disable_active_pds;

	ret = clk_prepare_enable(adsp->xo);
	if (ret)
		goto disable_proxy_pds;

	ret = clk_prepare_enable(adsp->aggre2_clk);
	if (ret)
		goto disable_xo_clk;

	ret = regulator_enable(adsp->cx_supply);
	if (ret)
		goto disable_aggre2_clk;

	ret = regulator_enable(adsp->px_supply);
	if (ret)
		goto disable_cx_supply;

	ret = qcom_scm_pas_auth_and_reset(adsp->pas_id);
	if (ret) {
		dev_err(adsp->dev,
			"failed to authenticate image and release reset\n");
		goto disable_px_supply;
	}

	ret = qcom_q6v5_wait_for_start(&adsp->q6v5, msecs_to_jiffies(5000));
	if (ret == -ETIMEDOUT) {
		dev_err(adsp->dev, "start timed out\n");
		qcom_scm_pas_shutdown(adsp->pas_id);
		goto disable_px_supply;
	}

	return 0;

disable_px_supply:
	regulator_disable(adsp->px_supply);
disable_cx_supply:
	regulator_disable(adsp->cx_supply);
disable_aggre2_clk:
	clk_disable_unprepare(adsp->aggre2_clk);
disable_xo_clk:
	clk_disable_unprepare(adsp->xo);
disable_proxy_pds:
	adsp_pds_disable(adsp, adsp->proxy_pds, adsp->proxy_pd_count);
disable_active_pds:
	adsp_pds_disable(adsp, adsp->active_pds, adsp->active_pd_count);
disable_irqs:
	qcom_q6v5_unprepare(&adsp->q6v5);

	return ret;
}

static void qcom_pas_handover(struct qcom_q6v5 *q6v5)
{
	struct qcom_adsp *adsp = container_of(q6v5, struct qcom_adsp, q6v5);

	regulator_disable(adsp->px_supply);
	regulator_disable(adsp->cx_supply);
	clk_disable_unprepare(adsp->aggre2_clk);
	clk_disable_unprepare(adsp->xo);
	adsp_pds_disable(adsp, adsp->proxy_pds, adsp->proxy_pd_count);
}

static int adsp_stop(struct rproc *rproc)
{
	struct qcom_adsp *adsp = (struct qcom_adsp *)rproc->priv;
	int handover;
	int ret;

	ret = qcom_q6v5_request_stop(&adsp->q6v5);
	if (ret == -ETIMEDOUT)
		dev_err(adsp->dev, "timed out on wait\n");

	ret = qcom_scm_pas_shutdown(adsp->pas_id);
	if (ret)
		dev_err(adsp->dev, "failed to shutdown: %d\n", ret);

	adsp_pds_disable(adsp, adsp->active_pds, adsp->active_pd_count);
	handover = qcom_q6v5_unprepare(&adsp->q6v5);
	if (handover)
		qcom_pas_handover(&adsp->q6v5);

	return ret;
}

static void *adsp_da_to_va(struct rproc *rproc, u64 da, size_t len)
{
	struct qcom_adsp *adsp = (struct qcom_adsp *)rproc->priv;
	int offset;

	offset = da - adsp->mem_reloc;
	if (offset < 0 || offset + len > adsp->mem_size)
		return NULL;

	return adsp->mem_region + offset;
}

static unsigned long adsp_panic(struct rproc *rproc)
{
	struct qcom_adsp *adsp = (struct qcom_adsp *)rproc->priv;

	return qcom_q6v5_panic(&adsp->q6v5);
}

static const struct rproc_ops adsp_ops = {
	.start = adsp_start,
	.stop = adsp_stop,
	.da_to_va = adsp_da_to_va,
	.parse_fw = qcom_register_dump_segments,
	.load = adsp_load,
	.panic = adsp_panic,
};

static int adsp_init_clock(struct qcom_adsp *adsp)
{
	int ret;

	adsp->xo = devm_clk_get(adsp->dev, "xo");
	if (IS_ERR(adsp->xo)) {
		ret = PTR_ERR(adsp->xo);
		if (ret != -EPROBE_DEFER)
			dev_err(adsp->dev, "failed to get xo clock");
		return ret;
	}

	if (adsp->has_aggre2_clk) {
		adsp->aggre2_clk = devm_clk_get(adsp->dev, "aggre2");
		if (IS_ERR(adsp->aggre2_clk)) {
			ret = PTR_ERR(adsp->aggre2_clk);
			if (ret != -EPROBE_DEFER)
				dev_err(adsp->dev,
					"failed to get aggre2 clock");
			return ret;
		}
	}

	return 0;
}

static int adsp_init_regulator(struct qcom_adsp *adsp)
{
	adsp->cx_supply = devm_regulator_get(adsp->dev, "cx");
	if (IS_ERR(adsp->cx_supply))
		return PTR_ERR(adsp->cx_supply);

	regulator_set_load(adsp->cx_supply, 100000);

	adsp->px_supply = devm_regulator_get(adsp->dev, "px");
	return PTR_ERR_OR_ZERO(adsp->px_supply);
}

static int adsp_pds_attach(struct device *dev, struct device **devs,
			   char **pd_names)
{
	size_t num_pds = 0;
	int ret;
	int i;

	if (!pd_names)
		return 0;

	/* Handle single power domain */
	if (dev->pm_domain) {
		devs[0] = dev;
		pm_runtime_enable(dev);
		return 1;
	}

	while (pd_names[num_pds])
		num_pds++;

	for (i = 0; i < num_pds; i++) {
		devs[i] = dev_pm_domain_attach_by_name(dev, pd_names[i]);
		if (IS_ERR_OR_NULL(devs[i])) {
			ret = PTR_ERR(devs[i]) ? : -ENODATA;
			goto unroll_attach;
		}
	}

	return num_pds;

unroll_attach:
	for (i--; i >= 0; i--)
		dev_pm_domain_detach(devs[i], false);

	return ret;
};

static void adsp_pds_detach(struct qcom_adsp *adsp, struct device **pds,
			    size_t pd_count)
{
	struct device *dev = adsp->dev;
	int i;

	/* Handle single power domain */
	if (dev->pm_domain && pd_count) {
		pm_runtime_disable(dev);
		return;
	}

	for (i = 0; i < pd_count; i++)
		dev_pm_domain_detach(pds[i], false);
}

static int adsp_alloc_memory_region(struct qcom_adsp *adsp)
{
	struct device_node *node;
	struct resource r;
	int ret;

	node = of_parse_phandle(adsp->dev->of_node, "memory-region", 0);
	if (!node) {
		dev_err(adsp->dev, "no memory-region specified\n");
		return -EINVAL;
	}

	ret = of_address_to_resource(node, 0, &r);
	if (ret)
		return ret;

	adsp->mem_phys = adsp->mem_reloc = r.start;
	adsp->mem_size = resource_size(&r);
	adsp->mem_region = devm_ioremap_wc(adsp->dev, adsp->mem_phys, adsp->mem_size);
	if (!adsp->mem_region) {
		dev_err(adsp->dev, "unable to map memory region: %pa+%zx\n",
			&r.start, adsp->mem_size);
		return -EBUSY;
	}

	return 0;
}

static int adsp_probe(struct platform_device *pdev)
{
	const struct adsp_data *desc;
	struct qcom_adsp *adsp;
	struct rproc *rproc;
	const char *fw_name;
	int ret;

	desc = of_device_get_match_data(&pdev->dev);
	if (!desc)
		return -EINVAL;

	if (!qcom_scm_is_available())
		return -EPROBE_DEFER;

	fw_name = desc->firmware_name;
	ret = of_property_read_string(pdev->dev.of_node, "firmware-name",
				      &fw_name);
	if (ret < 0 && ret != -EINVAL)
		return ret;

	rproc = rproc_alloc(&pdev->dev, pdev->name, &adsp_ops,
			    fw_name, sizeof(*adsp));
	if (!rproc) {
		dev_err(&pdev->dev, "unable to allocate remoteproc\n");
		return -ENOMEM;
	}

	rproc->auto_boot = desc->auto_boot;

	adsp = (struct qcom_adsp *)rproc->priv;
	adsp->dev = &pdev->dev;
	adsp->rproc = rproc;
	adsp->pas_id = desc->pas_id;
	adsp->has_aggre2_clk = desc->has_aggre2_clk;
	platform_set_drvdata(pdev, adsp);

	ret = adsp_alloc_memory_region(adsp);
	if (ret)
		goto free_rproc;

	ret = adsp_init_clock(adsp);
	if (ret)
		goto free_rproc;

	ret = adsp_init_regulator(adsp);
	if (ret)
		goto free_rproc;

	ret = adsp_pds_attach(&pdev->dev, adsp->active_pds,
			      desc->active_pd_names);
	if (ret < 0)
		goto free_rproc;
	adsp->active_pd_count = ret;

	ret = adsp_pds_attach(&pdev->dev, adsp->proxy_pds,
			      desc->proxy_pd_names);
	if (ret < 0)
		goto detach_active_pds;
	adsp->proxy_pd_count = ret;

	ret = qcom_q6v5_init(&adsp->q6v5, pdev, rproc, desc->crash_reason_smem,
			     qcom_pas_handover);
	if (ret)
		goto detach_proxy_pds;

	qcom_add_glink_subdev(rproc, &adsp->glink_subdev);
	qcom_add_smd_subdev(rproc, &adsp->smd_subdev);
	qcom_add_ssr_subdev(rproc, &adsp->ssr_subdev, desc->ssr_name);
	adsp->sysmon = qcom_add_sysmon_subdev(rproc,
					      desc->sysmon_name,
					      desc->ssctl_id);
	if (IS_ERR(adsp->sysmon)) {
		ret = PTR_ERR(adsp->sysmon);
		goto detach_proxy_pds;
	}

	ret = rproc_add(rproc);
	if (ret)
		goto detach_proxy_pds;

	return 0;

detach_proxy_pds:
	adsp_pds_detach(adsp, adsp->proxy_pds, adsp->proxy_pd_count);
detach_active_pds:
	adsp_pds_detach(adsp, adsp->active_pds, adsp->active_pd_count);
free_rproc:
	rproc_free(rproc);

	return ret;
}

static int adsp_remove(struct platform_device *pdev)
{
	struct qcom_adsp *adsp = platform_get_drvdata(pdev);

	rproc_del(adsp->rproc);

	qcom_remove_glink_subdev(adsp->rproc, &adsp->glink_subdev);
	qcom_remove_sysmon_subdev(adsp->sysmon);
	qcom_remove_smd_subdev(adsp->rproc, &adsp->smd_subdev);
	qcom_remove_ssr_subdev(adsp->rproc, &adsp->ssr_subdev);
	rproc_free(adsp->rproc);

	return 0;
}

static const struct adsp_data adsp_resource_init = {
		.crash_reason_smem = 423,
		.firmware_name = "adsp.mdt",
		.pas_id = 1,
		.has_aggre2_clk = false,
		.auto_boot = true,
		.ssr_name = "lpass",
		.sysmon_name = "adsp",
		.ssctl_id = 0x14,
};

static const struct adsp_data sm8150_adsp_resource = {
		.crash_reason_smem = 423,
		.firmware_name = "adsp.mdt",
		.pas_id = 1,
		.has_aggre2_clk = false,
		.auto_boot = true,
		.active_pd_names = (char*[]){
			"load_state",
			NULL
		},
		.proxy_pd_names = (char*[]){
			"cx",
			NULL
		},
		.ssr_name = "lpass",
		.sysmon_name = "adsp",
		.ssctl_id = 0x14,
};

static const struct adsp_data msm8998_adsp_resource = {
		.crash_reason_smem = 423,
		.firmware_name = "adsp.mdt",
		.pas_id = 1,
		.has_aggre2_clk = false,
		.auto_boot = true,
		.proxy_pd_names = (char*[]){
			"cx",
			NULL
		},
		.ssr_name = "lpass",
		.sysmon_name = "adsp",
		.ssctl_id = 0x14,
};

static const struct adsp_data cdsp_resource_init = {
	.crash_reason_smem = 601,
	.firmware_name = "cdsp.mdt",
	.pas_id = 18,
	.has_aggre2_clk = false,
	.auto_boot = true,
<<<<<<< HEAD
	.ssr_name = "cdsp",
	.sysmon_name = "cdsp",
	.ssctl_id = 0x17,
};

static const struct adsp_data sm8150_cdsp_resource = {
	.crash_reason_smem = 601,
	.firmware_name = "cdsp.mdt",
	.pas_id = 18,
	.has_aggre2_clk = false,
	.auto_boot = true,
	.active_pd_names = (char*[]){
		"load_state",
		NULL
	},
	.proxy_pd_names = (char*[]){
		"cx",
		NULL
	},
=======
>>>>>>> 04d5ce62
	.ssr_name = "cdsp",
	.sysmon_name = "cdsp",
	.ssctl_id = 0x17,
};

<<<<<<< HEAD
=======
static const struct adsp_data sm8150_cdsp_resource = {
	.crash_reason_smem = 601,
	.firmware_name = "cdsp.mdt",
	.pas_id = 18,
	.has_aggre2_clk = false,
	.auto_boot = true,
	.active_pd_names = (char*[]){
		"load_state",
		NULL
	},
	.proxy_pd_names = (char*[]){
		"cx",
		NULL
	},
	.ssr_name = "cdsp",
	.sysmon_name = "cdsp",
	.ssctl_id = 0x17,
};

>>>>>>> 04d5ce62
static const struct adsp_data mpss_resource_init = {
	.crash_reason_smem = 421,
	.firmware_name = "modem.mdt",
	.pas_id = 4,
	.has_aggre2_clk = false,
	.auto_boot = false,
	.active_pd_names = (char*[]){
		"load_state",
		NULL
	},
	.proxy_pd_names = (char*[]){
		"cx",
		"mss",
		NULL
	},
	.ssr_name = "mpss",
	.sysmon_name = "modem",
	.ssctl_id = 0x12,
};

static const struct adsp_data slpi_resource_init = {
		.crash_reason_smem = 424,
		.firmware_name = "slpi.mdt",
		.pas_id = 12,
		.has_aggre2_clk = true,
		.auto_boot = true,
		.ssr_name = "dsps",
		.sysmon_name = "slpi",
		.ssctl_id = 0x16,
};

static const struct adsp_data sm8150_slpi_resource = {
		.crash_reason_smem = 424,
		.firmware_name = "slpi.mdt",
		.pas_id = 12,
		.has_aggre2_clk = false,
		.auto_boot = true,
		.active_pd_names = (char*[]){
			"load_state",
			NULL
		},
		.proxy_pd_names = (char*[]){
			"lcx",
			"lmx",
			NULL
		},
		.ssr_name = "dsps",
		.sysmon_name = "slpi",
		.ssctl_id = 0x16,
};

static const struct adsp_data msm8998_slpi_resource = {
		.crash_reason_smem = 424,
		.firmware_name = "slpi.mdt",
		.pas_id = 12,
		.has_aggre2_clk = true,
		.auto_boot = true,
		.proxy_pd_names = (char*[]){
			"ssc_cx",
			NULL
		},
		.ssr_name = "dsps",
		.sysmon_name = "slpi",
		.ssctl_id = 0x16,
};

static const struct adsp_data wcss_resource_init = {
	.crash_reason_smem = 421,
	.firmware_name = "wcnss.mdt",
	.pas_id = 6,
	.auto_boot = true,
	.ssr_name = "mpss",
	.sysmon_name = "wcnss",
	.ssctl_id = 0x12,
};

static const struct of_device_id adsp_of_match[] = {
	{ .compatible = "qcom,msm8974-adsp-pil", .data = &adsp_resource_init},
	{ .compatible = "qcom,msm8996-adsp-pil", .data = &adsp_resource_init},
	{ .compatible = "qcom,msm8996-slpi-pil", .data = &slpi_resource_init},
	{ .compatible = "qcom,msm8998-adsp-pas", .data = &msm8998_adsp_resource},
	{ .compatible = "qcom,msm8998-slpi-pas", .data = &msm8998_slpi_resource},
	{ .compatible = "qcom,qcs404-adsp-pas", .data = &adsp_resource_init },
	{ .compatible = "qcom,qcs404-cdsp-pas", .data = &cdsp_resource_init },
	{ .compatible = "qcom,qcs404-wcss-pas", .data = &wcss_resource_init },
	{ .compatible = "qcom,sdm845-adsp-pas", .data = &adsp_resource_init},
	{ .compatible = "qcom,sdm845-cdsp-pas", .data = &cdsp_resource_init},
	{ .compatible = "qcom,sm8150-adsp-pas", .data = &sm8150_adsp_resource},
	{ .compatible = "qcom,sm8150-cdsp-pas", .data = &sm8150_cdsp_resource},
	{ .compatible = "qcom,sm8150-mpss-pas", .data = &mpss_resource_init},
	{ .compatible = "qcom,sm8150-slpi-pas", .data = &sm8150_slpi_resource},
	{ },
};
MODULE_DEVICE_TABLE(of, adsp_of_match);

static struct platform_driver adsp_driver = {
	.probe = adsp_probe,
	.remove = adsp_remove,
	.driver = {
		.name = "qcom_q6v5_pas",
		.of_match_table = adsp_of_match,
	},
};

module_platform_driver(adsp_driver);
MODULE_DESCRIPTION("Qualcomm Hexagon v5 Peripheral Authentication Service driver");
MODULE_LICENSE("GPL v2");<|MERGE_RESOLUTION|>--- conflicted
+++ resolved
@@ -528,35 +528,11 @@
 	.pas_id = 18,
 	.has_aggre2_clk = false,
 	.auto_boot = true,
-<<<<<<< HEAD
 	.ssr_name = "cdsp",
 	.sysmon_name = "cdsp",
 	.ssctl_id = 0x17,
 };
 
-static const struct adsp_data sm8150_cdsp_resource = {
-	.crash_reason_smem = 601,
-	.firmware_name = "cdsp.mdt",
-	.pas_id = 18,
-	.has_aggre2_clk = false,
-	.auto_boot = true,
-	.active_pd_names = (char*[]){
-		"load_state",
-		NULL
-	},
-	.proxy_pd_names = (char*[]){
-		"cx",
-		NULL
-	},
-=======
->>>>>>> 04d5ce62
-	.ssr_name = "cdsp",
-	.sysmon_name = "cdsp",
-	.ssctl_id = 0x17,
-};
-
-<<<<<<< HEAD
-=======
 static const struct adsp_data sm8150_cdsp_resource = {
 	.crash_reason_smem = 601,
 	.firmware_name = "cdsp.mdt",
@@ -576,7 +552,6 @@
 	.ssctl_id = 0x17,
 };
 
->>>>>>> 04d5ce62
 static const struct adsp_data mpss_resource_init = {
 	.crash_reason_smem = 421,
 	.firmware_name = "modem.mdt",
