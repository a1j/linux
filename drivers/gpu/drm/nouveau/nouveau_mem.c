/*
 * Copyright (C) The Weather Channel, Inc.  2002.  All Rights Reserved.
 * Copyright 2005 Stephane Marchesin
 *
 * The Weather Channel (TM) funded Tungsten Graphics to develop the
 * initial release of the Radeon 8500 driver under the XFree86 license.
 * This notice must be preserved.
 *
 * Permission is hereby granted, free of charge, to any person obtaining a
 * copy of this software and associated documentation files (the "Software"),
 * to deal in the Software without restriction, including without limitation
 * the rights to use, copy, modify, merge, publish, distribute, sublicense,
 * and/or sell copies of the Software, and to permit persons to whom the
 * Software is furnished to do so, subject to the following conditions:
 *
 * The above copyright notice and this permission notice (including the next
 * paragraph) shall be included in all copies or substantial portions of the
 * Software.
 *
 * THE SOFTWARE IS PROVIDED "AS IS", WITHOUT WARRANTY OF ANY KIND, EXPRESS OR
 * IMPLIED, INCLUDING BUT NOT LIMITED TO THE WARRANTIES OF MERCHANTABILITY,
 * FITNESS FOR A PARTICULAR PURPOSE AND NONINFRINGEMENT.  IN NO EVENT SHALL
 * THE AUTHORS AND/OR THEIR SUPPLIERS BE LIABLE FOR ANY CLAIM, DAMAGES OR
 * OTHER LIABILITY, WHETHER IN AN ACTION OF CONTRACT, TORT OR OTHERWISE,
 * ARISING FROM, OUT OF OR IN CONNECTION WITH THE SOFTWARE OR THE USE OR OTHER
 * DEALINGS IN THE SOFTWARE.
 *
 * Authors:
 *    Ben Skeggs <bskeggs@redhat.com>
 *    Roy Spliet <r.spliet@student.tudelft.nl>
 */

<<<<<<< HEAD

#include <drm/drmP.h>

#include "nouveau_drv.h"
=======
#include "nouveau_drm.h"
>>>>>>> 268d2837
#include "nouveau_pm.h"

#include <subdev/fb.h>

static int
nv40_mem_timing_calc(struct drm_device *dev, u32 freq,
		     struct nouveau_pm_tbl_entry *e, u8 len,
		     struct nouveau_pm_memtiming *boot,
		     struct nouveau_pm_memtiming *t)
{
	struct nouveau_drm *drm = nouveau_drm(dev);

	t->reg[0] = (e->tRP << 24 | e->tRAS << 16 | e->tRFC << 8 | e->tRC);

	/* XXX: I don't trust the -1's and +1's... they must come
	 *      from somewhere! */
	t->reg[1] = (e->tWR + 2 + (t->tCWL - 1)) << 24 |
		    1 << 16 |
		    (e->tWTR + 2 + (t->tCWL - 1)) << 8 |
		    (e->tCL + 2 - (t->tCWL - 1));

	t->reg[2] = 0x20200000 |
		    ((t->tCWL - 1) << 24 |
		     e->tRRD << 16 |
		     e->tRCDWR << 8 |
		     e->tRCDRD);

	NV_DEBUG(drm, "Entry %d: 220: %08x %08x %08x\n", t->id,
		 t->reg[0], t->reg[1], t->reg[2]);
	return 0;
}

static int
nv50_mem_timing_calc(struct drm_device *dev, u32 freq,
		     struct nouveau_pm_tbl_entry *e, u8 len,
		     struct nouveau_pm_memtiming *boot,
		     struct nouveau_pm_memtiming *t)
{
	struct nouveau_device *device = nouveau_dev(dev);
	struct nouveau_fb *pfb = nouveau_fb(device);
	struct nouveau_drm *drm = nouveau_drm(dev);
	struct bit_entry P;
	uint8_t unk18 = 1, unk20 = 0, unk21 = 0, tmp7_3;

	if (bit_table(dev, 'P', &P))
		return -EINVAL;

	switch (min(len, (u8) 22)) {
	case 22:
		unk21 = e->tUNK_21;
	case 21:
		unk20 = e->tUNK_20;
	case 20:
		if (e->tCWL > 0)
			t->tCWL = e->tCWL;
	case 19:
		unk18 = e->tUNK_18;
		break;
	}

	t->reg[0] = (e->tRP << 24 | e->tRAS << 16 | e->tRFC << 8 | e->tRC);

	t->reg[1] = (e->tWR + 2 + (t->tCWL - 1)) << 24 |
				max(unk18, (u8) 1) << 16 |
				(e->tWTR + 2 + (t->tCWL - 1)) << 8;

	t->reg[2] = ((t->tCWL - 1) << 24 |
		    e->tRRD << 16 |
		    e->tRCDWR << 8 |
		    e->tRCDRD);

	t->reg[4] = e->tUNK_13 << 8  | e->tUNK_13;

	t->reg[5] = (e->tRFC << 24 | max(e->tRCDRD, e->tRCDWR) << 16 | e->tRP);

	t->reg[8] = boot->reg[8] & 0xffffff00;

	if (P.version == 1) {
		t->reg[1] |= (e->tCL + 2 - (t->tCWL - 1));

		t->reg[3] = (0x14 + e->tCL) << 24 |
			    0x16 << 16 |
			    (e->tCL - 1) << 8 |
			    (e->tCL - 1);

		t->reg[4] |= boot->reg[4] & 0xffff0000;

		t->reg[6] = (0x33 - t->tCWL) << 16 |
			    t->tCWL << 8 |
			    (0x2e + e->tCL - t->tCWL);

		t->reg[7] = 0x4000202 | (e->tCL - 1) << 16;

		/* XXX: P.version == 1 only has DDR2 and GDDR3? */
		if (pfb->ram.type == NV_MEM_TYPE_DDR2) {
			t->reg[5] |= (e->tCL + 3) << 8;
			t->reg[6] |= (t->tCWL - 2) << 8;
			t->reg[8] |= (e->tCL - 4);
		} else {
			t->reg[5] |= (e->tCL + 2) << 8;
			t->reg[6] |= t->tCWL << 8;
			t->reg[8] |= (e->tCL - 2);
		}
	} else {
		t->reg[1] |= (5 + e->tCL - (t->tCWL));

		/* XXX: 0xb? 0x30? */
		t->reg[3] = (0x30 + e->tCL) << 24 |
			    (boot->reg[3] & 0x00ff0000)|
			    (0xb + e->tCL) << 8 |
			    (e->tCL - 1);

		t->reg[4] |= (unk20 << 24 | unk21 << 16);

		/* XXX: +6? */
		t->reg[5] |= (t->tCWL + 6) << 8;

		t->reg[6] = (0x5a + e->tCL) << 16 |
			    (6 - e->tCL + t->tCWL) << 8 |
			    (0x50 + e->tCL - t->tCWL);

		tmp7_3 = (boot->reg[7] & 0xff000000) >> 24;
		t->reg[7] = (tmp7_3 << 24) |
			    ((tmp7_3 - 6 + e->tCL) << 16) |
			    0x202;
	}

	NV_DEBUG(drm, "Entry %d: 220: %08x %08x %08x %08x\n", t->id,
		 t->reg[0], t->reg[1], t->reg[2], t->reg[3]);
	NV_DEBUG(drm, "         230: %08x %08x %08x %08x\n",
		 t->reg[4], t->reg[5], t->reg[6], t->reg[7]);
	NV_DEBUG(drm, "         240: %08x\n", t->reg[8]);
	return 0;
}

static int
nvc0_mem_timing_calc(struct drm_device *dev, u32 freq,
		     struct nouveau_pm_tbl_entry *e, u8 len,
		     struct nouveau_pm_memtiming *boot,
		     struct nouveau_pm_memtiming *t)
{
	struct nouveau_drm *drm = nouveau_drm(dev);

	if (e->tCWL > 0)
		t->tCWL = e->tCWL;

	t->reg[0] = (e->tRP << 24 | (e->tRAS & 0x7f) << 17 |
		     e->tRFC << 8 | e->tRC);

	t->reg[1] = (boot->reg[1] & 0xff000000) |
		    (e->tRCDWR & 0x0f) << 20 |
		    (e->tRCDRD & 0x0f) << 14 |
		    (t->tCWL << 7) |
		    (e->tCL & 0x0f);

	t->reg[2] = (boot->reg[2] & 0xff0000ff) |
		    e->tWR << 16 | e->tWTR << 8;

	t->reg[3] = (e->tUNK_20 & 0x1f) << 9 |
		    (e->tUNK_21 & 0xf) << 5 |
		    (e->tUNK_13 & 0x1f);

	t->reg[4] = (boot->reg[4] & 0xfff00fff) |
		    (e->tRRD&0x1f) << 15;

	NV_DEBUG(drm, "Entry %d: 290: %08x %08x %08x %08x\n", t->id,
		 t->reg[0], t->reg[1], t->reg[2], t->reg[3]);
	NV_DEBUG(drm, "         2a0: %08x\n", t->reg[4]);
	return 0;
}

/**
 * MR generation methods
 */

static int
nouveau_mem_ddr2_mr(struct drm_device *dev, u32 freq,
		    struct nouveau_pm_tbl_entry *e, u8 len,
		    struct nouveau_pm_memtiming *boot,
		    struct nouveau_pm_memtiming *t)
{
	struct nouveau_drm *drm = nouveau_drm(dev);

	t->drive_strength = 0;
	if (len < 15) {
		t->odt = boot->odt;
	} else {
		t->odt = e->RAM_FT1 & 0x07;
	}

	if (e->tCL >= NV_MEM_CL_DDR2_MAX) {
		NV_WARN(drm, "(%u) Invalid tCL: %u", t->id, e->tCL);
		return -ERANGE;
	}

	if (e->tWR >= NV_MEM_WR_DDR2_MAX) {
		NV_WARN(drm, "(%u) Invalid tWR: %u", t->id, e->tWR);
		return -ERANGE;
	}

	if (t->odt > 3) {
		NV_WARN(drm, "(%u) Invalid odt value, assuming disabled: %x",
			t->id, t->odt);
		t->odt = 0;
	}

	t->mr[0] = (boot->mr[0] & 0x100f) |
		   (e->tCL) << 4 |
		   (e->tWR - 1) << 9;
	t->mr[1] = (boot->mr[1] & 0x101fbb) |
		   (t->odt & 0x1) << 2 |
		   (t->odt & 0x2) << 5;

	NV_DEBUG(drm, "(%u) MR: %08x", t->id, t->mr[0]);
	return 0;
}

static const uint8_t nv_mem_wr_lut_ddr3[NV_MEM_WR_DDR3_MAX] = {
	0, 0, 0, 0, 0, 1, 2, 3, 4, 5, 5, 6, 6, 7, 7, 0, 0};

static int
nouveau_mem_ddr3_mr(struct drm_device *dev, u32 freq,
		    struct nouveau_pm_tbl_entry *e, u8 len,
		    struct nouveau_pm_memtiming *boot,
		    struct nouveau_pm_memtiming *t)
{
	struct nouveau_drm *drm = nouveau_drm(dev);
	u8 cl = e->tCL - 4;

	t->drive_strength = 0;
	if (len < 15) {
		t->odt = boot->odt;
	} else {
		t->odt = e->RAM_FT1 & 0x07;
	}

	if (e->tCL >= NV_MEM_CL_DDR3_MAX || e->tCL < 4) {
		NV_WARN(drm, "(%u) Invalid tCL: %u", t->id, e->tCL);
		return -ERANGE;
	}

	if (e->tWR >= NV_MEM_WR_DDR3_MAX || e->tWR < 4) {
		NV_WARN(drm, "(%u) Invalid tWR: %u", t->id, e->tWR);
		return -ERANGE;
	}

	if (e->tCWL < 5) {
		NV_WARN(drm, "(%u) Invalid tCWL: %u", t->id, e->tCWL);
		return -ERANGE;
	}

	t->mr[0] = (boot->mr[0] & 0x180b) |
		   /* CAS */
		   (cl & 0x7) << 4 |
		   (cl & 0x8) >> 1 |
		   (nv_mem_wr_lut_ddr3[e->tWR]) << 9;
	t->mr[1] = (boot->mr[1] & 0x101dbb) |
		   (t->odt & 0x1) << 2 |
		   (t->odt & 0x2) << 5 |
		   (t->odt & 0x4) << 7;
	t->mr[2] = (boot->mr[2] & 0x20ffb7) | (e->tCWL - 5) << 3;

	NV_DEBUG(drm, "(%u) MR: %08x %08x", t->id, t->mr[0], t->mr[2]);
	return 0;
}

static const uint8_t nv_mem_cl_lut_gddr3[NV_MEM_CL_GDDR3_MAX] = {
	0, 0, 0, 0, 4, 5, 6, 7, 0, 1, 2, 3, 8, 9, 10, 11};
static const uint8_t nv_mem_wr_lut_gddr3[NV_MEM_WR_GDDR3_MAX] = {
	0, 0, 0, 0, 0, 2, 3, 8, 9, 10, 11, 0, 0, 1, 1, 0, 3};

static int
nouveau_mem_gddr3_mr(struct drm_device *dev, u32 freq,
		     struct nouveau_pm_tbl_entry *e, u8 len,
		     struct nouveau_pm_memtiming *boot,
		     struct nouveau_pm_memtiming *t)
{
	struct nouveau_drm *drm = nouveau_drm(dev);

	if (len < 15) {
		t->drive_strength = boot->drive_strength;
		t->odt = boot->odt;
	} else {
		t->drive_strength = (e->RAM_FT1 & 0x30) >> 4;
		t->odt = e->RAM_FT1 & 0x07;
	}

	if (e->tCL >= NV_MEM_CL_GDDR3_MAX) {
		NV_WARN(drm, "(%u) Invalid tCL: %u", t->id, e->tCL);
		return -ERANGE;
	}

	if (e->tWR >= NV_MEM_WR_GDDR3_MAX) {
		NV_WARN(drm, "(%u) Invalid tWR: %u", t->id, e->tWR);
		return -ERANGE;
	}

	if (t->odt > 3) {
		NV_WARN(drm, "(%u) Invalid odt value, assuming autocal: %x",
			t->id, t->odt);
		t->odt = 0;
	}

	t->mr[0] = (boot->mr[0] & 0xe0b) |
		   /* CAS */
		   ((nv_mem_cl_lut_gddr3[e->tCL] & 0x7) << 4) |
		   ((nv_mem_cl_lut_gddr3[e->tCL] & 0x8) >> 2);
	t->mr[1] = (boot->mr[1] & 0x100f40) | t->drive_strength |
		   (t->odt << 2) |
		   (nv_mem_wr_lut_gddr3[e->tWR] & 0xf) << 4;
	t->mr[2] = boot->mr[2];

	NV_DEBUG(drm, "(%u) MR: %08x %08x %08x", t->id,
		      t->mr[0], t->mr[1], t->mr[2]);
	return 0;
}

static int
nouveau_mem_gddr5_mr(struct drm_device *dev, u32 freq,
		     struct nouveau_pm_tbl_entry *e, u8 len,
		     struct nouveau_pm_memtiming *boot,
		     struct nouveau_pm_memtiming *t)
{
	struct nouveau_drm *drm = nouveau_drm(dev);

	if (len < 15) {
		t->drive_strength = boot->drive_strength;
		t->odt = boot->odt;
	} else {
		t->drive_strength = (e->RAM_FT1 & 0x30) >> 4;
		t->odt = e->RAM_FT1 & 0x03;
	}

	if (e->tCL >= NV_MEM_CL_GDDR5_MAX) {
		NV_WARN(drm, "(%u) Invalid tCL: %u", t->id, e->tCL);
		return -ERANGE;
	}

	if (e->tWR >= NV_MEM_WR_GDDR5_MAX) {
		NV_WARN(drm, "(%u) Invalid tWR: %u", t->id, e->tWR);
		return -ERANGE;
	}

	if (t->odt > 3) {
		NV_WARN(drm, "(%u) Invalid odt value, assuming autocal: %x",
			t->id, t->odt);
		t->odt = 0;
	}

	t->mr[0] = (boot->mr[0] & 0x007) |
		   ((e->tCL - 5) << 3) |
		   ((e->tWR - 4) << 8);
	t->mr[1] = (boot->mr[1] & 0x1007f0) |
		   t->drive_strength |
		   (t->odt << 2);

	NV_DEBUG(drm, "(%u) MR: %08x %08x", t->id, t->mr[0], t->mr[1]);
	return 0;
}

int
nouveau_mem_timing_calc(struct drm_device *dev, u32 freq,
			struct nouveau_pm_memtiming *t)
{
	struct nouveau_device *device = nouveau_dev(dev);
	struct nouveau_fb *pfb = nouveau_fb(device);
	struct nouveau_pm *pm = nouveau_pm(dev);
	struct nouveau_pm_memtiming *boot = &pm->boot.timing;
	struct nouveau_pm_tbl_entry *e;
	u8 ver, len, *ptr, *ramcfg;
	int ret;

	ptr = nouveau_perf_timing(dev, freq, &ver, &len);
	if (!ptr || ptr[0] == 0x00) {
		*t = *boot;
		return 0;
	}
	e = (struct nouveau_pm_tbl_entry *)ptr;

	t->tCWL = boot->tCWL;

	switch (device->card_type) {
	case NV_40:
		ret = nv40_mem_timing_calc(dev, freq, e, len, boot, t);
		break;
	case NV_50:
		ret = nv50_mem_timing_calc(dev, freq, e, len, boot, t);
		break;
	case NV_C0:
	case NV_D0:
		ret = nvc0_mem_timing_calc(dev, freq, e, len, boot, t);
		break;
	default:
		ret = -ENODEV;
		break;
	}

	switch (pfb->ram.type * !ret) {
	case NV_MEM_TYPE_GDDR3:
		ret = nouveau_mem_gddr3_mr(dev, freq, e, len, boot, t);
		break;
	case NV_MEM_TYPE_GDDR5:
		ret = nouveau_mem_gddr5_mr(dev, freq, e, len, boot, t);
		break;
	case NV_MEM_TYPE_DDR2:
		ret = nouveau_mem_ddr2_mr(dev, freq, e, len, boot, t);
		break;
	case NV_MEM_TYPE_DDR3:
		ret = nouveau_mem_ddr3_mr(dev, freq, e, len, boot, t);
		break;
	default:
		ret = -EINVAL;
		break;
	}

	ramcfg = nouveau_perf_ramcfg(dev, freq, &ver, &len);
	if (ramcfg) {
		int dll_off;

		if (ver == 0x00)
			dll_off = !!(ramcfg[3] & 0x04);
		else
			dll_off = !!(ramcfg[2] & 0x40);

		switch (pfb->ram.type) {
		case NV_MEM_TYPE_GDDR3:
			t->mr[1] &= ~0x00000040;
			t->mr[1] |=  0x00000040 * dll_off;
			break;
		default:
			t->mr[1] &= ~0x00000001;
			t->mr[1] |=  0x00000001 * dll_off;
			break;
		}
	}

	return ret;
}

void
nouveau_mem_timing_read(struct drm_device *dev, struct nouveau_pm_memtiming *t)
{
	struct nouveau_device *device = nouveau_dev(dev);
	struct nouveau_fb *pfb = nouveau_fb(device);
	u32 timing_base, timing_regs, mr_base;
	int i;

	if (device->card_type >= 0xC0) {
		timing_base = 0x10f290;
		mr_base = 0x10f300;
	} else {
		timing_base = 0x100220;
		mr_base = 0x1002c0;
	}

	t->id = -1;

	switch (device->card_type) {
	case NV_50:
		timing_regs = 9;
		break;
	case NV_C0:
	case NV_D0:
		timing_regs = 5;
		break;
	case NV_30:
	case NV_40:
		timing_regs = 3;
		break;
	default:
		timing_regs = 0;
		return;
	}
	for(i = 0; i < timing_regs; i++)
		t->reg[i] = nv_rd32(device, timing_base + (0x04 * i));

	t->tCWL = 0;
	if (device->card_type < NV_C0) {
		t->tCWL = ((nv_rd32(device, 0x100228) & 0x0f000000) >> 24) + 1;
	} else if (device->card_type <= NV_D0) {
		t->tCWL = ((nv_rd32(device, 0x10f294) & 0x00000f80) >> 7);
	}

	t->mr[0] = nv_rd32(device, mr_base);
	t->mr[1] = nv_rd32(device, mr_base + 0x04);
	t->mr[2] = nv_rd32(device, mr_base + 0x20);
	t->mr[3] = nv_rd32(device, mr_base + 0x24);

	t->odt = 0;
	t->drive_strength = 0;

	switch (pfb->ram.type) {
	case NV_MEM_TYPE_DDR3:
		t->odt |= (t->mr[1] & 0x200) >> 7;
	case NV_MEM_TYPE_DDR2:
		t->odt |= (t->mr[1] & 0x04) >> 2 |
			  (t->mr[1] & 0x40) >> 5;
		break;
	case NV_MEM_TYPE_GDDR3:
	case NV_MEM_TYPE_GDDR5:
		t->drive_strength = t->mr[1] & 0x03;
		t->odt = (t->mr[1] & 0x0c) >> 2;
		break;
	default:
		break;
	}
}

int
nouveau_mem_exec(struct nouveau_mem_exec_func *exec,
		 struct nouveau_pm_level *perflvl)
{
	struct nouveau_drm *drm = nouveau_drm(exec->dev);
	struct nouveau_device *device = nouveau_dev(exec->dev);
	struct nouveau_fb *pfb = nouveau_fb(device);
	struct nouveau_pm_memtiming *info = &perflvl->timing;
	u32 tMRD = 1000, tCKSRE = 0, tCKSRX = 0, tXS = 0, tDLLK = 0;
	u32 mr[3] = { info->mr[0], info->mr[1], info->mr[2] };
	u32 mr1_dlloff;

	switch (pfb->ram.type) {
	case NV_MEM_TYPE_DDR2:
		tDLLK = 2000;
		mr1_dlloff = 0x00000001;
		break;
	case NV_MEM_TYPE_DDR3:
		tDLLK = 12000;
		tCKSRE = 2000;
		tXS = 1000;
		mr1_dlloff = 0x00000001;
		break;
	case NV_MEM_TYPE_GDDR3:
		tDLLK = 40000;
		mr1_dlloff = 0x00000040;
		break;
	default:
		NV_ERROR(drm, "cannot reclock unsupported memtype\n");
		return -ENODEV;
	}

	/* fetch current MRs */
	switch (pfb->ram.type) {
	case NV_MEM_TYPE_GDDR3:
	case NV_MEM_TYPE_DDR3:
		mr[2] = exec->mrg(exec, 2);
	default:
		mr[1] = exec->mrg(exec, 1);
		mr[0] = exec->mrg(exec, 0);
		break;
	}

	/* DLL 'on' -> DLL 'off' mode, disable before entering self-refresh  */
	if (!(mr[1] & mr1_dlloff) && (info->mr[1] & mr1_dlloff)) {
		exec->precharge(exec);
		exec->mrs (exec, 1, mr[1] | mr1_dlloff);
		exec->wait(exec, tMRD);
	}

	/* enter self-refresh mode */
	exec->precharge(exec);
	exec->refresh(exec);
	exec->refresh(exec);
	exec->refresh_auto(exec, false);
	exec->refresh_self(exec, true);
	exec->wait(exec, tCKSRE);

	/* modify input clock frequency */
	exec->clock_set(exec);

	/* exit self-refresh mode */
	exec->wait(exec, tCKSRX);
	exec->precharge(exec);
	exec->refresh_self(exec, false);
	exec->refresh_auto(exec, true);
	exec->wait(exec, tXS);
	exec->wait(exec, tXS);

	/* update MRs */
	if (mr[2] != info->mr[2]) {
		exec->mrs (exec, 2, info->mr[2]);
		exec->wait(exec, tMRD);
	}

	if (mr[1] != info->mr[1]) {
		/* need to keep DLL off until later, at least on GDDR3 */
		exec->mrs (exec, 1, info->mr[1] | (mr[1] & mr1_dlloff));
		exec->wait(exec, tMRD);
	}

	if (mr[0] != info->mr[0]) {
		exec->mrs (exec, 0, info->mr[0]);
		exec->wait(exec, tMRD);
	}

	/* update PFB timing registers */
	exec->timing_set(exec);

	/* DLL (enable + ) reset */
	if (!(info->mr[1] & mr1_dlloff)) {
		if (mr[1] & mr1_dlloff) {
			exec->mrs (exec, 1, info->mr[1]);
			exec->wait(exec, tMRD);
		}
		exec->mrs (exec, 0, info->mr[0] | 0x00000100);
		exec->wait(exec, tMRD);
		exec->mrs (exec, 0, info->mr[0] | 0x00000000);
		exec->wait(exec, tMRD);
		exec->wait(exec, tDLLK);
		if (pfb->ram.type == NV_MEM_TYPE_GDDR3)
			exec->precharge(exec);
	}

	return 0;
}<|MERGE_RESOLUTION|>--- conflicted
+++ resolved
@@ -30,14 +30,7 @@
  *    Roy Spliet <r.spliet@student.tudelft.nl>
  */
 
-<<<<<<< HEAD
-
-#include <drm/drmP.h>
-
-#include "nouveau_drv.h"
-=======
 #include "nouveau_drm.h"
->>>>>>> 268d2837
 #include "nouveau_pm.h"
 
 #include <subdev/fb.h>
