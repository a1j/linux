/*
 * Copyright (C) 2003-2008 Takahiro Hirofuchi
 *
 * This is free software; you can redistribute it and/or modify
 * it under the terms of the GNU General Public License as published by
 * the Free Software Foundation; either version 2 of the License, or
 * (at your option) any later version.
 *
 * This is distributed in the hope that it will be useful,
 * but WITHOUT ANY WARRANTY; without even the implied warranty of
 * MERCHANTABILITY or FITNESS FOR A PARTICULAR PURPOSE.  See the
 * GNU General Public License for more details.
 *
 * You should have received a copy of the GNU General Public License
 * along with this program; if not, write to the Free Software
 * Foundation, Inc., 59 Temple Place - Suite 330, Boston, MA 02111-1307,
 * USA.
 */

#include <linux/device.h>
#include <linux/kthread.h>

#include "usbip_common.h"
#include "stub.h"

<<<<<<< HEAD
static int stub_probe(struct usb_interface *interface,
		      const struct usb_device_id *id);
static void stub_disconnect(struct usb_interface *interface);
static int stub_pre_reset(struct usb_interface *interface);
static int stub_post_reset(struct usb_interface *interface);

=======
>>>>>>> c7732987
/*
 * Define device IDs here if you want to explicitly limit exportable devices.
 * In most cases, wildcard matching will be okay because driver binding can be
 * changed dynamically by a userland program.
 */
static struct usb_device_id stub_table[] = {
#if 0
	/* just an example */
	{ USB_DEVICE(0x05ac, 0x0301) },   /* Mac 1 button mouse */
	{ USB_DEVICE(0x0430, 0x0009) },   /* Plat Home Keyboard */
	{ USB_DEVICE(0x059b, 0x0001) },   /* Iomega USB Zip 100 */
	{ USB_DEVICE(0x04b3, 0x4427) },   /* IBM USB CD-ROM */
	{ USB_DEVICE(0x05a9, 0xa511) },   /* LifeView USB cam */
	{ USB_DEVICE(0x55aa, 0x0201) },   /* Imation card reader */
	{ USB_DEVICE(0x046d, 0x0870) },   /* Qcam Express(QV-30) */
	{ USB_DEVICE(0x04bb, 0x0101) },   /* IO-DATA HD 120GB */
	{ USB_DEVICE(0x04bb, 0x0904) },   /* IO-DATA USB-ET/TX */
	{ USB_DEVICE(0x04bb, 0x0201) },   /* IO-DATA USB-ET/TX */
	{ USB_DEVICE(0x08bb, 0x2702) },   /* ONKYO USB Speaker */
	{ USB_DEVICE(0x046d, 0x08b2) },   /* Logicool Qcam 4000 Pro */
#endif
	/* magic for wild card */
	{ .driver_info = 1 },
	{ 0, }                                     /* Terminating entry */
};
MODULE_DEVICE_TABLE(usb, stub_table);

<<<<<<< HEAD
struct usb_driver stub_driver = {
	.name		= "usbip",
	.probe		= stub_probe,
	.disconnect	= stub_disconnect,
	.id_table	= stub_table,
	.pre_reset	= stub_pre_reset,
	.post_reset	= stub_post_reset,
};

=======
>>>>>>> c7732987
/*
 * usbip_status shows the status of usbip-host as long as this driver is bound
 * to the target device.
 */
static ssize_t show_status(struct device *dev, struct device_attribute *attr,
			   char *buf)
{
	struct stub_device *sdev = dev_get_drvdata(dev);
	int status;

	if (!sdev) {
		dev_err(dev, "sdev is null\n");
		return -ENODEV;
	}

	spin_lock(&sdev->ud.lock);
	status = sdev->ud.status;
	spin_unlock(&sdev->ud.lock);

	return snprintf(buf, PAGE_SIZE, "%d\n", status);
}
static DEVICE_ATTR(usbip_status, S_IRUGO, show_status, NULL);

/*
 * usbip_sockfd gets a socket descriptor of an established TCP connection that
 * is used to transfer usbip requests by kernel threads. -1 is a magic number
 * by which usbip connection is finished.
 */
static ssize_t store_sockfd(struct device *dev, struct device_attribute *attr,
			    const char *buf, size_t count)
{
	struct stub_device *sdev = dev_get_drvdata(dev);
	int sockfd = 0;
	struct socket *socket;

	if (!sdev) {
		dev_err(dev, "sdev is null\n");
		return -ENODEV;
	}

	sscanf(buf, "%d", &sockfd);

	if (sockfd != -1) {
		dev_info(dev, "stub up\n");

		spin_lock(&sdev->ud.lock);

		if (sdev->ud.status != SDEV_ST_AVAILABLE) {
			dev_err(dev, "not ready\n");
			spin_unlock(&sdev->ud.lock);
			return -EINVAL;
		}

		socket = sockfd_to_socket(sockfd);
		if (!socket) {
			spin_unlock(&sdev->ud.lock);
			return -EINVAL;
		}
#if 0
		setnodelay(socket);
		setkeepalive(socket);
		setreuse(socket);
#endif
		sdev->ud.tcp_socket = socket;

		spin_unlock(&sdev->ud.lock);

		sdev->ud.tcp_rx = kthread_run(stub_rx_loop, &sdev->ud, "stub_rx");
		sdev->ud.tcp_tx = kthread_run(stub_tx_loop, &sdev->ud, "stub_tx");

		spin_lock(&sdev->ud.lock);
		sdev->ud.status = SDEV_ST_USED;
		spin_unlock(&sdev->ud.lock);

	} else {
		dev_info(dev, "stub down\n");

		spin_lock(&sdev->ud.lock);
		if (sdev->ud.status != SDEV_ST_USED) {
			spin_unlock(&sdev->ud.lock);
			return -EINVAL;
		}
		spin_unlock(&sdev->ud.lock);

		usbip_event_add(&sdev->ud, SDEV_EVENT_DOWN);
	}

	return count;
}
static DEVICE_ATTR(usbip_sockfd, S_IWUSR, NULL, store_sockfd);

static int stub_add_files(struct device *dev)
{
	int err = 0;

	err = device_create_file(dev, &dev_attr_usbip_status);
	if (err)
		goto err_status;

	err = device_create_file(dev, &dev_attr_usbip_sockfd);
	if (err)
		goto err_sockfd;

	err = device_create_file(dev, &dev_attr_usbip_debug);
	if (err)
		goto err_debug;

	return 0;

err_debug:
	device_remove_file(dev, &dev_attr_usbip_sockfd);
err_sockfd:
	device_remove_file(dev, &dev_attr_usbip_status);
err_status:
	return err;
}

static void stub_remove_files(struct device *dev)
{
	device_remove_file(dev, &dev_attr_usbip_status);
	device_remove_file(dev, &dev_attr_usbip_sockfd);
	device_remove_file(dev, &dev_attr_usbip_debug);
}

static void stub_shutdown_connection(struct usbip_device *ud)
{
	struct stub_device *sdev = container_of(ud, struct stub_device, ud);

	/*
	 * When removing an exported device, kernel panic sometimes occurred
	 * and then EIP was sk_wait_data of stub_rx thread. Is this because
	 * sk_wait_data returned though stub_rx thread was already finished by
	 * step 1?
	 */
	if (ud->tcp_socket) {
		dev_dbg(&sdev->udev->dev, "shutdown tcp_socket %p\n",
			ud->tcp_socket);
		kernel_sock_shutdown(ud->tcp_socket, SHUT_RDWR);
	}

	/* 1. stop threads */
	if (ud->tcp_rx && !task_is_dead(ud->tcp_rx))
		kthread_stop(ud->tcp_rx);
	if (ud->tcp_tx && !task_is_dead(ud->tcp_tx))
		kthread_stop(ud->tcp_tx);

	/*
	 * 2. close the socket
	 *
	 * tcp_socket is freed after threads are killed so that usbip_xmit does
	 * not touch NULL socket.
	 */
	if (ud->tcp_socket) {
		sock_release(ud->tcp_socket);
		ud->tcp_socket = NULL;
	}

	/* 3. free used data */
	stub_device_cleanup_urbs(sdev);

	/* 4. free stub_unlink */
	{
		unsigned long flags;
		struct stub_unlink *unlink, *tmp;

		spin_lock_irqsave(&sdev->priv_lock, flags);
		list_for_each_entry_safe(unlink, tmp, &sdev->unlink_tx, list) {
			list_del(&unlink->list);
			kfree(unlink);
		}
		list_for_each_entry_safe(unlink, tmp, &sdev->unlink_free,
					 list) {
			list_del(&unlink->list);
			kfree(unlink);
		}
		spin_unlock_irqrestore(&sdev->priv_lock, flags);
	}
}

static void stub_device_reset(struct usbip_device *ud)
{
	struct stub_device *sdev = container_of(ud, struct stub_device, ud);
	struct usb_device *udev = sdev->udev;
	int ret;

	dev_dbg(&udev->dev, "device reset");

	ret = usb_lock_device_for_reset(udev, sdev->interface);
	if (ret < 0) {
		dev_err(&udev->dev, "lock for reset\n");
		spin_lock(&ud->lock);
		ud->status = SDEV_ST_ERROR;
		spin_unlock(&ud->lock);
		return;
	}

	/* try to reset the device */
	ret = usb_reset_device(udev);
	usb_unlock_device(udev);

	spin_lock(&ud->lock);
	if (ret) {
		dev_err(&udev->dev, "device reset\n");
		ud->status = SDEV_ST_ERROR;
	} else {
		dev_info(&udev->dev, "device reset\n");
		ud->status = SDEV_ST_AVAILABLE;
	}
	spin_unlock(&ud->lock);
}

static void stub_device_unusable(struct usbip_device *ud)
{
	spin_lock(&ud->lock);
	ud->status = SDEV_ST_ERROR;
	spin_unlock(&ud->lock);
}

/**
 * stub_device_alloc - allocate a new stub_device struct
 * @interface: usb_interface of a new device
 *
 * Allocates and initializes a new stub_device struct.
 */
static struct stub_device *stub_device_alloc(struct usb_device *udev,
					     struct usb_interface *interface)
{
	struct stub_device *sdev;
	int busnum = interface_to_busnum(interface);
	int devnum = interface_to_devnum(interface);

	dev_dbg(&interface->dev, "allocating stub device");

	/* yes, it's a new device */
	sdev = kzalloc(sizeof(struct stub_device), GFP_KERNEL);
	if (!sdev) {
		dev_err(&interface->dev, "no memory for stub_device\n");
		return NULL;
	}

	sdev->interface = usb_get_intf(interface);
	sdev->udev = usb_get_dev(udev);

	/*
	 * devid is defined with devnum when this driver is first allocated.
	 * devnum may change later if a device is reset. However, devid never
	 * changes during a usbip connection.
	 */
	sdev->devid		= (busnum << 16) | devnum;
	sdev->ud.side		= USBIP_STUB;
	sdev->ud.status		= SDEV_ST_AVAILABLE;
	/* sdev->ud.lock = SPIN_LOCK_UNLOCKED; */
	spin_lock_init(&sdev->ud.lock);
	sdev->ud.tcp_socket	= NULL;

	INIT_LIST_HEAD(&sdev->priv_init);
	INIT_LIST_HEAD(&sdev->priv_tx);
	INIT_LIST_HEAD(&sdev->priv_free);
	INIT_LIST_HEAD(&sdev->unlink_free);
	INIT_LIST_HEAD(&sdev->unlink_tx);
	/* sdev->priv_lock = SPIN_LOCK_UNLOCKED; */
	spin_lock_init(&sdev->priv_lock);

	init_waitqueue_head(&sdev->tx_waitq);

	sdev->ud.eh_ops.shutdown = stub_shutdown_connection;
	sdev->ud.eh_ops.reset    = stub_device_reset;
	sdev->ud.eh_ops.unusable = stub_device_unusable;

	usbip_start_eh(&sdev->ud);

	dev_dbg(&interface->dev, "register new interface\n");

	return sdev;
}

static int stub_device_free(struct stub_device *sdev)
{
	if (!sdev)
		return -EINVAL;

	kfree(sdev);
	pr_debug("kfree udev ok\n");

	return 0;
}

/*
 * If a usb device has multiple active interfaces, this driver is bound to all
 * the active interfaces. However, usbip exports *a* usb device (i.e., not *an*
 * active interface). Currently, a userland program must ensure that it
 * looks at the usbip's sysfs entries of only the first active interface.
 *
 * TODO: use "struct usb_device_driver" to bind a usb device.
 * However, it seems it is not fully supported in mainline kernel yet
 * (2.6.19.2).
 */
static int stub_probe(struct usb_interface *interface,
		      const struct usb_device_id *id)
{
	struct usb_device *udev = interface_to_usbdev(interface);
	struct stub_device *sdev = NULL;
	const char *udev_busid = dev_name(interface->dev.parent);
	int err = 0;
	struct bus_id_priv *busid_priv;

	dev_dbg(&interface->dev, "Enter\n");

	/* check we should claim or not by busid_table */
	busid_priv = get_busid_priv(udev_busid);
	if (!busid_priv || (busid_priv->status == STUB_BUSID_REMOV) ||
	    (busid_priv->status == STUB_BUSID_OTHER)) {
		dev_info(&interface->dev, "%s is not in match_busid table... "
			 "skip!\n", udev_busid);

		/*
		 * Return value should be ENODEV or ENOXIO to continue trying
		 * other matched drivers by the driver core.
		 * See driver_probe_device() in driver/base/dd.c
		 */
		return -ENODEV;
	}

	if (udev->descriptor.bDeviceClass == USB_CLASS_HUB) {
		dev_dbg(&udev->dev, "%s is a usb hub device... skip!\n",
			 udev_busid);
		return -ENODEV;
	}

	if (!strcmp(udev->bus->bus_name, "vhci_hcd")) {
		dev_dbg(&udev->dev, "%s is attached on vhci_hcd... skip!\n",
			 udev_busid);
		return -ENODEV;
	}

	if (busid_priv->status == STUB_BUSID_ALLOC) {
		sdev = busid_priv->sdev;
		if (!sdev)
			return -ENODEV;

		busid_priv->interf_count++;
		dev_info(&interface->dev, "usbip-host: register new interface "
			 "(bus %u dev %u ifn %u)\n",
			 udev->bus->busnum, udev->devnum,
			 interface->cur_altsetting->desc.bInterfaceNumber);

		/* set private data to usb_interface */
		usb_set_intfdata(interface, sdev);

		err = stub_add_files(&interface->dev);
		if (err) {
			dev_err(&interface->dev, "stub_add_files for %s\n",
				udev_busid);
			usb_set_intfdata(interface, NULL);
			busid_priv->interf_count--;
			return err;
		}

		usb_get_intf(interface);
		return 0;
	}

	/* ok, this is my device */
	sdev = stub_device_alloc(udev, interface);
	if (!sdev)
		return -ENOMEM;

	dev_info(&interface->dev, "usbip-host: register new device "
		 "(bus %u dev %u ifn %u)\n", udev->bus->busnum, udev->devnum,
		 interface->cur_altsetting->desc.bInterfaceNumber);

	busid_priv->interf_count = 0;
	busid_priv->shutdown_busid = 0;

	/* set private data to usb_interface */
	usb_set_intfdata(interface, sdev);
	busid_priv->interf_count++;
	busid_priv->sdev = sdev;

	err = stub_add_files(&interface->dev);
	if (err) {
		dev_err(&interface->dev, "stub_add_files for %s\n", udev_busid);
		usb_set_intfdata(interface, NULL);
		usb_put_intf(interface);

		busid_priv->interf_count = 0;
		busid_priv->sdev = NULL;
		stub_device_free(sdev);
		return err;
	}
	busid_priv->status = STUB_BUSID_ALLOC;

	return 0;
}

static void shutdown_busid(struct bus_id_priv *busid_priv)
{
	if (busid_priv->sdev && !busid_priv->shutdown_busid) {
		busid_priv->shutdown_busid = 1;
		usbip_event_add(&busid_priv->sdev->ud, SDEV_EVENT_REMOVED);

		/* 2. wait for the stop of the event handler */
		usbip_stop_eh(&busid_priv->sdev->ud);
	}
}

/*
 * called in usb_disconnect() or usb_deregister()
 * but only if actconfig(active configuration) exists
 */
static void stub_disconnect(struct usb_interface *interface)
{
	struct stub_device *sdev;
	const char *udev_busid = dev_name(interface->dev.parent);
	struct bus_id_priv *busid_priv;

	dev_dbg(&interface->dev, "Enter\n");

	busid_priv = get_busid_priv(udev_busid);
	if (!busid_priv) {
		BUG();
		return;
	}

	sdev = usb_get_intfdata(interface);

	/* get stub_device */
	if (!sdev) {
		dev_err(&interface->dev, "could not get device");
		/* BUG(); */
		return;
	}

	usb_set_intfdata(interface, NULL);

	/*
	 * NOTE:
	 * rx/tx threads are invoked for each usb_device.
	 */
	stub_remove_files(&interface->dev);

	/*If usb reset called from event handler*/
	if (busid_priv->sdev->ud.eh == current) {
		busid_priv->interf_count--;
		return;
	}

	if (busid_priv->interf_count > 1) {
		busid_priv->interf_count--;
		shutdown_busid(busid_priv);
		usb_put_intf(interface);
		return;
	}

	busid_priv->interf_count = 0;

	/* 1. shutdown the current connection */
	shutdown_busid(busid_priv);

	usb_put_dev(sdev->udev);
	usb_put_intf(interface);

	/* 3. free sdev */
	busid_priv->sdev = NULL;
	stub_device_free(sdev);

	if (busid_priv->status == STUB_BUSID_ALLOC) {
		busid_priv->status = STUB_BUSID_ADDED;
	} else {
		busid_priv->status = STUB_BUSID_OTHER;
		del_match_busid((char *)udev_busid);
	}
}

<<<<<<< HEAD
/* 
 * Presence of pre_reset and post_reset prevents the driver from being unbound
 * when the device is being reset
 */
 
int stub_pre_reset(struct usb_interface *interface)
{
	dev_dbg(&interface->dev, "pre_reset\n");
	return 0;
}

int stub_post_reset(struct usb_interface *interface)
{
	dev_dbg(&interface->dev, "post_reset\n");
	return 0;
}
=======
struct usb_driver stub_driver = {
	.name		= "usbip-host",
	.probe		= stub_probe,
	.disconnect	= stub_disconnect,
	.id_table	= stub_table,
};
>>>>>>> c7732987
<|MERGE_RESOLUTION|>--- conflicted
+++ resolved
@@ -23,15 +23,6 @@
 #include "usbip_common.h"
 #include "stub.h"
 
-<<<<<<< HEAD
-static int stub_probe(struct usb_interface *interface,
-		      const struct usb_device_id *id);
-static void stub_disconnect(struct usb_interface *interface);
-static int stub_pre_reset(struct usb_interface *interface);
-static int stub_post_reset(struct usb_interface *interface);
-
-=======
->>>>>>> c7732987
 /*
  * Define device IDs here if you want to explicitly limit exportable devices.
  * In most cases, wildcard matching will be okay because driver binding can be
@@ -59,18 +50,6 @@
 };
 MODULE_DEVICE_TABLE(usb, stub_table);
 
-<<<<<<< HEAD
-struct usb_driver stub_driver = {
-	.name		= "usbip",
-	.probe		= stub_probe,
-	.disconnect	= stub_disconnect,
-	.id_table	= stub_table,
-	.pre_reset	= stub_pre_reset,
-	.post_reset	= stub_post_reset,
-};
-
-=======
->>>>>>> c7732987
 /*
  * usbip_status shows the status of usbip-host as long as this driver is bound
  * to the target device.
@@ -545,28 +524,9 @@
 	}
 }
 
-<<<<<<< HEAD
-/* 
- * Presence of pre_reset and post_reset prevents the driver from being unbound
- * when the device is being reset
- */
- 
-int stub_pre_reset(struct usb_interface *interface)
-{
-	dev_dbg(&interface->dev, "pre_reset\n");
-	return 0;
-}
-
-int stub_post_reset(struct usb_interface *interface)
-{
-	dev_dbg(&interface->dev, "post_reset\n");
-	return 0;
-}
-=======
 struct usb_driver stub_driver = {
 	.name		= "usbip-host",
 	.probe		= stub_probe,
 	.disconnect	= stub_disconnect,
 	.id_table	= stub_table,
-};
->>>>>>> c7732987
+};