--- conflicted
+++ resolved
@@ -76,12 +76,6 @@
 
 	err = snd_bcm2835_new_pcm(chip, "bcm2835 ALSA", 0, AUDIO_DEST_AUTO,
 				  numchannels - 1, false);
-<<<<<<< HEAD
-	if (err)
-		return err;
-
-	err = snd_bcm2835_new_pcm(chip, "bcm2835 IEC958/HDMI", 1, 0, 1, true);
-=======
 	if (err)
 		return err;
 
@@ -90,7 +84,6 @@
 		return err;
 
 	err = snd_bcm2835_new_pcm(chip, "bcm2835 IEC958/HDMI1", 2, AUDIO_DEST_HDMI1, 1, true);
->>>>>>> bd3452c8
 	if (err)
 		return err;
 
@@ -126,8 +119,6 @@
 	.longname  = "bcm2835 HDMI",
 	.minchannels = 1,
 	.newpcm = bcm2835_audio_simple_newpcm,
-<<<<<<< HEAD
-=======
 	.newctl = snd_bcm2835_new_hdmi_ctl,
 	.route = AUDIO_DEST_HDMI0
 };
@@ -141,7 +132,6 @@
 	.longname  = "bcm2835 HDMI 1",
 	.minchannels = 1,
 	.newpcm = bcm2835_audio_simple_newpcm,
->>>>>>> bd3452c8
 	.newctl = snd_bcm2835_new_hdmi_ctl,
 	.route = AUDIO_DEST_HDMI1
 };
@@ -239,7 +229,6 @@
 	}
 
 	dev_set_drvdata(dev, chip);
-<<<<<<< HEAD
 
 	err = devm_add_action(dev, bcm2835_card_free, card);
 	if (err < 0) {
@@ -247,15 +236,6 @@
 		goto error;
 	}
 
-=======
-
-	err = devm_add_action(dev, bcm2835_card_free, card);
-	if (err < 0) {
-		dev_err(dev, "Failed to add devm action, err %d\n", err);
-		goto error;
-	}
-
->>>>>>> bd3452c8
 	dev_info(dev, "card created with %d channels\n", numchans);
 	return 0;
 
