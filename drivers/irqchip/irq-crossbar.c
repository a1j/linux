--- conflicted
+++ resolved
@@ -152,7 +152,6 @@
 		       __func__, req_num, cb->max_crossbar_sources);
 		return -EINVAL;
 	}
-<<<<<<< HEAD
 
 	ret = get_prev_map_irq(req_num);
 	if (ret >= 0)
@@ -160,15 +159,6 @@
 
 	ret = allocate_free_irq(req_num);
 
-=======
-
-	ret = get_prev_map_irq(req_num);
-	if (ret >= 0)
-		goto found;
-
-	ret = allocate_free_irq(req_num);
-
->>>>>>> 9e82bf01
 	if (ret < 0)
 		return ret;
 
@@ -248,11 +238,7 @@
 			of_property_read_u32_index(node,
 						   "ti,irqs-skip",
 						   i, &entry);
-<<<<<<< HEAD
-			if (entry > max) {
-=======
 			if (entry >= max) {
->>>>>>> 9e82bf01
 				pr_err("Invalid skip entry\n");
 				ret = -EINVAL;
 				goto err_irq_map;
