--- conflicted
+++ resolved
@@ -248,8 +248,6 @@
 		goto exit;
 	}
 
-<<<<<<< HEAD
-=======
 	/* Set up irq handler */
 	ret = request_irq(data->irq, at91sam926x_pit_interrupt,
 			  IRQF_SHARED | IRQF_TIMER | IRQF_IRQPOLL,
@@ -260,7 +258,6 @@
 		goto exit;
 	}
 
->>>>>>> f6878de4
 	/* Set up and register clockevents */
 	data->clkevt.name = "pit";
 	data->clkevt.features = CLOCK_EVT_FEAT_PERIODIC;
