/*
 * This file is provided under a dual BSD/GPLv2 license.  When using or
 *   redistributing this file, you may do so under either license.
 *
 *   GPL LICENSE SUMMARY
 *
 *   Copyright(c) 2012 Intel Corporation. All rights reserved.
 *
 *   This program is free software; you can redistribute it and/or modify
 *   it under the terms of version 2 of the GNU General Public License as
 *   published by the Free Software Foundation.
 *
 *   BSD LICENSE
 *
 *   Copyright(c) 2012 Intel Corporation. All rights reserved.
 *
 *   Redistribution and use in source and binary forms, with or without
 *   modification, are permitted provided that the following conditions
 *   are met:
 *
 *     * Redistributions of source code must retain the above copyright
 *       notice, this list of conditions and the following disclaimer.
 *     * Redistributions in binary form must reproduce the above copy
 *       notice, this list of conditions and the following disclaimer in
 *       the documentation and/or other materials provided with the
 *       distribution.
 *     * Neither the name of Intel Corporation nor the names of its
 *       contributors may be used to endorse or promote products derived
 *       from this software without specific prior written permission.
 *
 *   THIS SOFTWARE IS PROVIDED BY THE COPYRIGHT HOLDERS AND CONTRIBUTORS
 *   "AS IS" AND ANY EXPRESS OR IMPLIED WARRANTIES, INCLUDING, BUT NOT
 *   LIMITED TO, THE IMPLIED WARRANTIES OF MERCHANTABILITY AND FITNESS FOR
 *   A PARTICULAR PURPOSE ARE DISCLAIMED. IN NO EVENT SHALL THE COPYRIGHT
 *   OWNER OR CONTRIBUTORS BE LIABLE FOR ANY DIRECT, INDIRECT, INCIDENTAL,
 *   SPECIAL, EXEMPLARY, OR CONSEQUENTIAL DAMAGES (INCLUDING, BUT NOT
 *   LIMITED TO, PROCUREMENT OF SUBSTITUTE GOODS OR SERVICES; LOSS OF USE,
 *   DATA, OR PROFITS; OR BUSINESS INTERRUPTION) HOWEVER CAUSED AND ON ANY
 *   THEORY OF LIABILITY, WHETHER IN CONTRACT, STRICT LIABILITY, OR TORT
 *   (INCLUDING NEGLIGENCE OR OTHERWISE) ARISING IN ANY WAY OUT OF THE USE
 *   OF THIS SOFTWARE, EVEN IF ADVISED OF THE POSSIBILITY OF SUCH DAMAGE.
 *
 * Intel PCIe NTB Linux driver
 *
 * Contact Information:
 * Jon Mason <jon.mason@intel.com>
 */

#define NTB_LINK_STATUS_ACTIVE	0x2000
#define NTB_LINK_SPEED_MASK	0x000f
#define NTB_LINK_WIDTH_MASK	0x03f0

#define SNB_MSIX_CNT		4
#define SNB_MAX_B2B_SPADS	16
#define SNB_MAX_COMPAT_SPADS	16
/* Reserve the uppermost bit for link interrupt */
#define SNB_MAX_DB_BITS		15
#define SNB_LINK_DB		15
#define SNB_DB_BITS_PER_VEC	5
#define SNB_MAX_MW		2
#define SNB_ERRATA_MAX_MW	1

#define SNB_DB_HW_LINK		0x8000

#define SNB_PCICMD_OFFSET	0x0504
#define SNB_DEVCTRL_OFFSET	0x0598
#define SNB_SLINK_STATUS_OFFSET	0x05A2
#define SNB_LINK_STATUS_OFFSET	0x01A2

#define SNB_PBAR2LMT_OFFSET	0x0000
#define SNB_PBAR4LMT_OFFSET	0x0008
#define SNB_PBAR2XLAT_OFFSET	0x0010
#define SNB_PBAR4XLAT_OFFSET	0x0018
#define SNB_SBAR2LMT_OFFSET	0x0020
#define SNB_SBAR4LMT_OFFSET	0x0028
#define SNB_SBAR2XLAT_OFFSET	0x0030
#define SNB_SBAR4XLAT_OFFSET	0x0038
#define SNB_SBAR0BASE_OFFSET	0x0040
#define SNB_SBAR0BASE_OFFSET	0x0040
#define SNB_SBAR2BASE_OFFSET	0x0048
#define SNB_SBAR4BASE_OFFSET	0x0050
#define SNB_SBAR2BASE_OFFSET	0x0048
#define SNB_SBAR4BASE_OFFSET	0x0050
#define SNB_NTBCNTL_OFFSET	0x0058
#define SNB_SBDF_OFFSET		0x005C
#define SNB_PDOORBELL_OFFSET	0x0060
#define SNB_PDBMSK_OFFSET	0x0062
#define SNB_SDOORBELL_OFFSET	0x0064
#define SNB_SDBMSK_OFFSET	0x0066
#define SNB_USMEMMISS		0x0070
#define SNB_SPAD_OFFSET		0x0080
#define SNB_SPADSEMA4_OFFSET	0x00c0
#define SNB_WCCNTRL_OFFSET	0x00e0
#define SNB_B2B_SPAD_OFFSET	0x0100
#define SNB_B2B_DOORBELL_OFFSET	0x0140
#define SNB_B2B_XLAT_OFFSETL	0x0144
#define SNB_B2B_XLAT_OFFSETU	0x0148

#define SNB_MBAR01_USD_ADDR	0x000000210000000CULL
#define SNB_MBAR23_USD_ADDR	0x000000410000000CULL
#define SNB_MBAR45_USD_ADDR	0x000000810000000CULL
#define SNB_MBAR01_DSD_ADDR	0x000000200000000CULL
#define SNB_MBAR23_DSD_ADDR	0x000000400000000CULL
#define SNB_MBAR45_DSD_ADDR	0x000000800000000CULL

#define BWD_MSIX_CNT		34
#define BWD_MAX_SPADS		16
#define BWD_MAX_DB_BITS		34
#define BWD_DB_BITS_PER_VEC	1
#define BWD_MAX_MW		2

#define BWD_PCICMD_OFFSET	0xb004
#define BWD_MBAR23_OFFSET	0xb018
#define BWD_MBAR45_OFFSET	0xb020
#define BWD_DEVCTRL_OFFSET	0xb048
#define BWD_LINK_STATUS_OFFSET	0xb052
#define BWD_ERRCORSTS_OFFSET	0xb110

#define BWD_SBAR2XLAT_OFFSET	0x0008
#define BWD_SBAR4XLAT_OFFSET	0x0010
#define BWD_PDOORBELL_OFFSET	0x0020
#define BWD_PDBMSK_OFFSET	0x0028
#define BWD_NTBCNTL_OFFSET	0x0060
#define BWD_EBDF_OFFSET		0x0064
#define BWD_SPAD_OFFSET		0x0080
#define BWD_SPADSEMA_OFFSET	0x00c0
#define BWD_STKYSPAD_OFFSET	0x00c4
#define BWD_PBAR2XLAT_OFFSET	0x8008
#define BWD_PBAR4XLAT_OFFSET	0x8010
#define BWD_B2B_DOORBELL_OFFSET	0x8020
#define BWD_B2B_SPAD_OFFSET	0x8080
#define BWD_B2B_SPADSEMA_OFFSET	0x80c0
#define BWD_B2B_STKYSPAD_OFFSET	0x80c4

#define BWD_MODPHY_PCSREG4	0x1c004
#define BWD_MODPHY_PCSREG6	0x1c006

#define BWD_IP_BASE		0xC000
#define BWD_DESKEWSTS_OFFSET	(BWD_IP_BASE + 0x3024)
#define BWD_LTSSMERRSTS0_OFFSET (BWD_IP_BASE + 0x3180)
#define BWD_LTSSMSTATEJMP_OFFSET	(BWD_IP_BASE + 0x3040)
#define BWD_IBSTERRRCRVSTS0_OFFSET	(BWD_IP_BASE + 0x3324)

#define BWD_DESKEWSTS_DBERR	(1 << 15)
#define BWD_LTSSMERRSTS0_UNEXPECTEDEI	(1 << 20)
#define BWD_LTSSMSTATEJMP_FORCEDETECT	(1 << 2)
#define BWD_IBIST_ERR_OFLOW	0x7FFF7FFF

<<<<<<< HEAD
#define NTB_CNTL_CFG_LOCK	(1 << 0)
#define NTB_CNTL_LINK_DISABLE	(1 << 1)
#define NTB_CNTL_BAR23_SNOOP	(1 << 2)
#define NTB_CNTL_BAR45_SNOOP	(1 << 6)
#define BWD_CNTL_LINK_DOWN	(1 << 16)
=======
#define NTB_CNTL_CFG_LOCK		(1 << 0)
#define NTB_CNTL_LINK_DISABLE		(1 << 1)
#define NTB_CNTL_S2P_BAR23_SNOOP	(1 << 2)
#define NTB_CNTL_P2S_BAR23_SNOOP	(1 << 4)
#define NTB_CNTL_S2P_BAR45_SNOOP	(1 << 6)
#define NTB_CNTL_P2S_BAR45_SNOOP	(1 << 8)
#define BWD_CNTL_LINK_DOWN		(1 << 16)
>>>>>>> d8ec26d7

#define NTB_PPD_OFFSET		0x00D4
#define SNB_PPD_CONN_TYPE	0x0003
#define SNB_PPD_DEV_TYPE	0x0010
#define BWD_PPD_INIT_LINK	0x0008
#define BWD_PPD_CONN_TYPE	0x0300
#define BWD_PPD_DEV_TYPE	0x1000<|MERGE_RESOLUTION|>--- conflicted
+++ resolved
@@ -76,9 +76,6 @@
 #define SNB_SBAR2XLAT_OFFSET	0x0030
 #define SNB_SBAR4XLAT_OFFSET	0x0038
 #define SNB_SBAR0BASE_OFFSET	0x0040
-#define SNB_SBAR0BASE_OFFSET	0x0040
-#define SNB_SBAR2BASE_OFFSET	0x0048
-#define SNB_SBAR4BASE_OFFSET	0x0050
 #define SNB_SBAR2BASE_OFFSET	0x0048
 #define SNB_SBAR4BASE_OFFSET	0x0050
 #define SNB_NTBCNTL_OFFSET	0x0058
@@ -146,13 +143,6 @@
 #define BWD_LTSSMSTATEJMP_FORCEDETECT	(1 << 2)
 #define BWD_IBIST_ERR_OFLOW	0x7FFF7FFF
 
-<<<<<<< HEAD
-#define NTB_CNTL_CFG_LOCK	(1 << 0)
-#define NTB_CNTL_LINK_DISABLE	(1 << 1)
-#define NTB_CNTL_BAR23_SNOOP	(1 << 2)
-#define NTB_CNTL_BAR45_SNOOP	(1 << 6)
-#define BWD_CNTL_LINK_DOWN	(1 << 16)
-=======
 #define NTB_CNTL_CFG_LOCK		(1 << 0)
 #define NTB_CNTL_LINK_DISABLE		(1 << 1)
 #define NTB_CNTL_S2P_BAR23_SNOOP	(1 << 2)
@@ -160,7 +150,6 @@
 #define NTB_CNTL_S2P_BAR45_SNOOP	(1 << 6)
 #define NTB_CNTL_P2S_BAR45_SNOOP	(1 << 8)
 #define BWD_CNTL_LINK_DOWN		(1 << 16)
->>>>>>> d8ec26d7
 
 #define NTB_PPD_OFFSET		0x00D4
 #define SNB_PPD_CONN_TYPE	0x0003
