--- conflicted
+++ resolved
@@ -837,18 +837,8 @@
 
 #ifdef CONFIG_PM_SLEEP
 	if ((ah->caps.hw_caps & ATH9K_HW_WOW_DEVICE_CAPABLE) &&
-<<<<<<< HEAD
-	    device_can_wakeup(sc->dev)) {
-		hw->wiphy->wowlan.flags = WIPHY_WOWLAN_MAGIC_PKT |
-					  WIPHY_WOWLAN_DISCONNECT;
-		hw->wiphy->wowlan.n_patterns = MAX_NUM_USER_PATTERN;
-		hw->wiphy->wowlan.pattern_min_len = 1;
-		hw->wiphy->wowlan.pattern_max_len = MAX_PATTERN_SIZE;
-	}
-=======
 	    device_can_wakeup(sc->dev))
 		hw->wiphy->wowlan = &ath9k_wowlan_support;
->>>>>>> b887664d
 
 	atomic_set(&sc->wow_sleep_proc_intr, -1);
 	atomic_set(&sc->wow_got_bmiss_intr, -1);
